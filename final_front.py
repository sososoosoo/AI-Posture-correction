import cv2
import mediapipe as mp
import time
import collections
import threading
import numpy as np
import os
import pygame
from datetime import datetime, timedelta
import openpyxl
from win10toast_persist import ToastNotifier

# MediaPipe Pose 솔루션 초기화
mp_pose = mp.solutions.pose
pose = mp_pose.Pose(min_detection_confidence=0.5, min_tracking_confidence=0.5)
mp_drawing = mp.solutions.drawing_utils
mp_drawing_styles = mp.solutions.drawing_styles

# --- 전역 변수 ---
calibrated = False
calibrated_chin_shoulder_dist = None
calibrated_shoulder_width_px = None
calibrated_neck_tilt_offset = 0.0
save_feedback_text = ""
save_feedback_time = 0
<<<<<<< HEAD

# --- UI 및 타이머 상태 변수 ---
timer_running = False
show_results = False
alarm_enabled = True
toast_alarm_enabled = True

# ===== (이하 생략된 클래스 정의들은 이전 답변의 전체 코드를 참고해주세요) =====
# AlarmPlayer, VideoPlayer, PostureTimer 클래스 정의...
_ALARM_CANDIDATES = ["alarm.wav", "alarm.mp3", os.path.join("assets", "alarm.wav"), os.path.join("assets", "alarm.mp3")]
=======
>>>>>>> d9634c1e

# --- UI 및 타이머 상태 변수 ---
timer_running = False
show_results = False
alarm_enabled = True
toast_alarm_enabled = True

# ===== (이하 생략된 클래스 정의들은 이전 답변의 전체 코드를 참고해주세요) =====
# AlarmPlayer, VideoPlayer, PostureTimer 클래스 정의...
_ALARM_CANDIDATES = ["alarm.wav", "alarm.mp3", os.path.join("assets", "alarm.wav"), os.path.join("assets", "alarm.mp3")]
def _find_alarm_path():
    for p in _ALARM_CANDIDATES:
        if os.path.exists(p): return os.path.abspath(p)
    return None

class AlarmPlayer:
    def __init__(self, sound_path: str | None):
        self.sound_path = sound_path
        self._is_initialized = False
        if not sound_path:
            print("알람 파일 경로가 없습니다. (alarm.wav 또는 alarm.mp3)")
            return
        try:
            pygame.mixer.init()
            pygame.mixer.music.load(sound_path)
            self._is_initialized = True
            print(f"알람 파일 '{sound_path}' 로드 성공.")
        except Exception as e:
            print(f"pygame mixer 초기화 실패: {e}")
            self.sound_path = None
<<<<<<< HEAD

    def start(self):
        if not self._is_initialized or pygame.mixer.music.get_busy(): return
        try:
            pygame.mixer.music.play(loops=-1)
        except Exception as e:
            print(f"알람 재생 실패: {e}")

    def stop(self):
        if not self._is_initialized: return
        try:
            pygame.mixer.music.stop()
        except Exception as e:
            print(f"알람 중지 실패: {e}")

    def quit(self):
        if self._is_initialized: pygame.mixer.quit()

=======
    def start(self):
        if not self._is_initialized or pygame.mixer.music.get_busy(): return
        try: pygame.mixer.music.play(loops=-1)
        except Exception as e: print(f"알람 재생 실패: {e}")
    def stop(self):
        if not self._is_initialized: return
        try: pygame.mixer.music.stop()
        except Exception as e: print(f"알람 중지 실패: {e}")
    def quit(self):
        if self._is_initialized: pygame.mixer.quit()
>>>>>>> d9634c1e

class VideoPlayer:
    def __init__(self, source, size=None, flip=False, fps=None, skip_first_frames=0, width=960, height=540):
        self.cv2 = cv2
        self.__cap = cv2.VideoCapture(source, cv2.CAP_DSHOW)
        self.__cap.set(cv2.CAP_PROP_FRAME_WIDTH, width)
        self.__cap.set(cv2.CAP_PROP_FRAME_HEIGHT, height)
        if not self.__cap.isOpened(): raise RuntimeError(f"Cannot open camera {source}")
        self.__cap.set(cv2.CAP_PROP_POS_FRAMES, skip_first_frames)
        self.__input_fps = self.__cap.get(cv2.CAP_PROP_FPS) or 60
        self.__output_fps = fps or self.__input_fps
        self.__flip = flip
        self.__size = size
<<<<<<< HEAD
        if size is not None: self.__interpolation = cv2.INTER_AREA if size[0] < self.__cap.get(
            cv2.CAP_PROP_FRAME_WIDTH) else cv2.INTER_LINEAR
=======
        if size is not None: self.__interpolation = cv2.INTER_AREA if size[0] < self.__cap.get(cv2.CAP_PROP_FRAME_WIDTH) else cv2.INTER_LINEAR
>>>>>>> d9634c1e
        _, self.__frame = self.__cap.read()
        self.__lock = threading.Lock()
        self.__thread = None
        self.__stop = False
    def start(self):
        self.__stop = False
        self.__thread = threading.Thread(target=self.__run, daemon=True)
        self.__thread.start()
    def stop(self):
        self.__stop = True
        if self.__thread is not None: self.__thread.join()
        self.__cap.release()
    def __run(self):
        prev_time = 0
        while not self.__stop:
            t1 = time.time()
            ret, frame = self.__cap.read()
            if not ret: break
            if 1 / self.__output_fps < time.time() - prev_time:
                prev_time = time.time()
                with self.__lock: self.__frame = frame
            t2 = time.time()
            wait_time = 1 / self.__input_fps - (t2 - t1)
            time.sleep(max(0, wait_time))
        self.__frame = None
    def next(self):
        with self.__lock:
            if self.__frame is None: return None
            frame = self.__frame.copy()
        if self.__size is not None: frame = self.cv2.resize(frame, self.__size, interpolation=self.__interpolation)
        if self.__flip: frame = self.cv2.flip(frame, 1)
        return frame

<<<<<<< HEAD

class PostureTimer:
    def __init__(self, duration):
        self.start_time = None;
        self.duration = duration;
        self.timer_active = False
        self.forward_neck_time = 0.0;
        self.total_time = 0.0
        self.bad_posture_log = [];
        self._bad_posture_start_time = None

    def start_timer(self):
        self.start_time = time.time();
        self.timer_active = True
        self.forward_neck_time = 0.0;
        self.total_time = 0.0
        self.bad_posture_log = [];
        self._bad_posture_start_time = None

=======
class PostureTimer:
    def __init__(self, duration):
        self.start_time = None; self.duration = duration; self.timer_active = False
        self.forward_neck_time = 0.0; self.total_time = 0.0
        self.bad_posture_log = []; self._bad_posture_start_time = None
    def start_timer(self):
        self.start_time = time.time(); self.timer_active = True
        self.forward_neck_time = 0.0; self.total_time = 0.0
        self.bad_posture_log = []; self._bad_posture_start_time = None
>>>>>>> d9634c1e
    def stop_timer(self):
        self.timer_active = False
        now = time.time()
        self.total_time = now - self.start_time if self.start_time else 0
        if self._bad_posture_start_time is not None:
            self.bad_posture_log.append((self._bad_posture_start_time, now))
            self._bad_posture_start_time = None
<<<<<<< HEAD
        return {"forward_neck_time": self.forward_neck_time, "total_time": self.total_time,
                "bad_posture_log": self.bad_posture_log}

    def add_forward_neck_time(self, duration):
        if self.timer_active: self.forward_neck_time += duration

    def update_posture_status(self, is_bad: bool, current_time: float):
        if not self.timer_active: return
        if is_bad and self._bad_posture_start_time is None:
            self._bad_posture_start_time = current_time
        elif not is_bad and self._bad_posture_start_time is not None:
            self.bad_posture_log.append((self._bad_posture_start_time, current_time))
            self._bad_posture_start_time = None

=======
        return {"forward_neck_time": self.forward_neck_time, "total_time": self.total_time, "bad_posture_log": self.bad_posture_log}
    def add_forward_neck_time(self, duration):
        if self.timer_active: self.forward_neck_time += duration
    def update_posture_status(self, is_bad: bool, current_time: float):
        if not self.timer_active: return
        if is_bad and self._bad_posture_start_time is None: self._bad_posture_start_time = current_time
        elif not is_bad and self._bad_posture_start_time is not None:
            self.bad_posture_log.append((self._bad_posture_start_time, current_time))
            self._bad_posture_start_time = None
>>>>>>> d9634c1e

posture_timer = PostureTimer(duration=1800)
posture_score = 0.0
neck_tilt = 0.0

# --- ★★★ UI 상수 정의 (수정된 값) ★★★ ---
<<<<<<< HEAD
FRAME_WIDTH = 960;
PANEL_WIDTH = 350;
BUTTON_X_OFFSET = 20
BUTTON_Y_START = 30  # 40 -> 30
BUTTON_WIDTH = 250
BUTTON_HEIGHT = 40  # 50 -> 40
BUTTON_SPACING = 55  # 65 -> 55
=======
FRAME_WIDTH = 960; PANEL_WIDTH = 350; BUTTON_X_OFFSET = 20
BUTTON_Y_START = 30         # 40 -> 30
BUTTON_WIDTH = 250
BUTTON_HEIGHT = 40          # 50 -> 40
BUTTON_SPACING = 55         # 65 -> 55
>>>>>>> d9634c1e
CLICK_BUTTON_X_START = FRAME_WIDTH + BUTTON_X_OFFSET

def save_results_to_excel(timer_data):
    try:
        workbook = openpyxl.Workbook()
        summary_sheet = workbook.active; summary_sheet.title = "요약"
        summary_sheet.append(["항목", "결과"])
        summary_sheet.append(["총 측정 시간 (초)", f"{timer_data.total_time:.2f}"])
        summary_sheet.append(["안좋은 자세 누적 시간 (초)", f"{timer_data.forward_neck_time:.2f}"])
        log_sheet = workbook.create_sheet(title="상세 로그")
        log_sheet.append(["시작 시간", "종료 시간", "지속 시간 (초)"])
        for start, end in timer_data.bad_posture_log:
            log_sheet.append([datetime.fromtimestamp(start).strftime('%Y-%m-%d %H:%M:%S'),
                             datetime.fromtimestamp(end).strftime('%Y-%m-%d %H:%M:%S'), f"{(end - start):.2f}"])
        filename = f"posture_results_{datetime.now().strftime('%Y-%m-%d_%H-%M-%S')}.xlsx"
        workbook.save(filename)
        return f"Saved: {filename.split('_')[-1]}"
    except Exception as e:
        return f"Error: {e}"

def save_results_to_excel(timer_data):
    try:
        workbook = openpyxl.Workbook()
        summary_sheet = workbook.active;
        summary_sheet.title = "요약"
        summary_sheet.append(["항목", "결과"])
        summary_sheet.append(["총 측정 시간 (초)", f"{timer_data.total_time:.2f}"])
        summary_sheet.append(["안좋은 자세 누적 시간 (초)", f"{timer_data.forward_neck_time:.2f}"])
        log_sheet = workbook.create_sheet(title="상세 로그")
        log_sheet.append(["시작 시간", "종료 시간", "지속 시간 (초)"])
        for start, end in timer_data.bad_posture_log:
            log_sheet.append([datetime.fromtimestamp(start).strftime('%Y-%m-%d %H:%M:%S'),
                              datetime.fromtimestamp(end).strftime('%Y-%m-%d %H:%M:%S'), f"{(end - start):.2f}"])
        filename = f"posture_results_{datetime.now().strftime('%Y-%m-%d_%H-%M-%S')}.xlsx"
        workbook.save(filename)
        return f"Saved: {filename.split('_')[-1]}"
    except Exception as e:
        return f"Error: {e}"


def on_mouse_click(event, x, y, flags, param):
    global timer_running, show_results, alarm_enabled, toast_alarm_enabled, save_feedback_text, save_feedback_time
    if event == cv2.EVENT_LBUTTONDOWN:
<<<<<<< HEAD
        if not timer_running and (
                CLICK_BUTTON_X_START <= x <= CLICK_BUTTON_X_START + BUTTON_WIDTH and BUTTON_Y_START <= y <= BUTTON_Y_START + BUTTON_HEIGHT):
            posture_timer.start_timer();
            timer_running = True;
            show_results = False;
            print("타이머 시작")
        elif timer_running and (CLICK_BUTTON_X_START <= x <= CLICK_BUTTON_X_START + BUTTON_WIDTH and (
                BUTTON_Y_START + BUTTON_SPACING) <= y <= (BUTTON_Y_START + BUTTON_SPACING + BUTTON_HEIGHT)):
            posture_timer.stop_timer();
            timer_running = False;
            show_results = True;
            print("타이머 종료. 결과:", posture_timer.stop_timer())

        alarm_button_y = BUTTON_Y_START + 2 * BUTTON_SPACING
        if (
                CLICK_BUTTON_X_START <= x <= CLICK_BUTTON_X_START + BUTTON_WIDTH and alarm_button_y <= y <= alarm_button_y + BUTTON_HEIGHT):
            alarm_enabled = not alarm_enabled;
            print(f"소리 알람 {'활성화' if alarm_enabled else '비활성화'}")

        toast_button_y = BUTTON_Y_START + 3 * BUTTON_SPACING
        if (
                CLICK_BUTTON_X_START <= x <= CLICK_BUTTON_X_START + BUTTON_WIDTH and toast_button_y <= y <= toast_button_y + BUTTON_HEIGHT):
            toast_alarm_enabled = not toast_alarm_enabled;
            print(f"윈도우 알람 {'활성화' if toast_alarm_enabled else '비활성화'}")

        save_button_y = BUTTON_Y_START + 4 * BUTTON_SPACING
        if show_results and (
                CLICK_BUTTON_X_START <= x <= CLICK_BUTTON_X_START + BUTTON_WIDTH and save_button_y <= y <= save_button_y + BUTTON_HEIGHT):
            feedback = save_results_to_excel(posture_timer)
            print(feedback)
            save_feedback_text = feedback;
            save_feedback_time = time.time()
            show_results = False


def format_time_str(seconds):
    return str(timedelta(seconds=int(seconds)))

=======
        if not timer_running and (CLICK_BUTTON_X_START <= x <= CLICK_BUTTON_X_START + BUTTON_WIDTH and BUTTON_Y_START <= y <= BUTTON_Y_START + BUTTON_HEIGHT):
            posture_timer.start_timer(); timer_running = True; show_results = False; print("타이머 시작")
        elif timer_running and (CLICK_BUTTON_X_START <= x <= CLICK_BUTTON_X_START + BUTTON_WIDTH and (BUTTON_Y_START + BUTTON_SPACING) <= y <= (BUTTON_Y_START + BUTTON_SPACING + BUTTON_HEIGHT)):
            posture_timer.stop_timer(); timer_running = False; show_results = True; print("타이머 종료. 결과:", posture_timer.stop_timer())
        
        alarm_button_y = BUTTON_Y_START + 2 * BUTTON_SPACING
        if (CLICK_BUTTON_X_START <= x <= CLICK_BUTTON_X_START + BUTTON_WIDTH and alarm_button_y <= y <= alarm_button_y + BUTTON_HEIGHT):
            alarm_enabled = not alarm_enabled; print(f"소리 알람 {'활성화' if alarm_enabled else '비활성화'}")

        toast_button_y = BUTTON_Y_START + 3 * BUTTON_SPACING
        if (CLICK_BUTTON_X_START <= x <= CLICK_BUTTON_X_START + BUTTON_WIDTH and toast_button_y <= y <= toast_button_y + BUTTON_HEIGHT):
            toast_alarm_enabled = not toast_alarm_enabled; print(f"윈도우 알람 {'활성화' if toast_alarm_enabled else '비활성화'}")

        save_button_y = BUTTON_Y_START + 4 * BUTTON_SPACING
        if show_results and (CLICK_BUTTON_X_START <= x <= CLICK_BUTTON_X_START + BUTTON_WIDTH and save_button_y <= y <= save_button_y + BUTTON_HEIGHT):
            feedback = save_results_to_excel(posture_timer)
            print(feedback)
            save_feedback_text = feedback; save_feedback_time = time.time()
            show_results = False

def format_time_str(seconds):
    return str(timedelta(seconds=int(seconds)))
>>>>>>> d9634c1e

def draw_ui(frame, fps):
    global posture_score, neck_tilt, calibrated, show_results, save_feedback_text, save_feedback_time, toast_alarm_enabled
    ui_panel = np.zeros((frame.shape[0], PANEL_WIDTH, 3), dtype=np.uint8)

    # --- 버튼 그리기 (수정된 텍스트 위치) ---
<<<<<<< HEAD
    text_y_offset = 28  # 32 -> 28
    cv2.rectangle(ui_panel, (BUTTON_X_OFFSET, BUTTON_Y_START),
                  (BUTTON_X_OFFSET + BUTTON_WIDTH, BUTTON_Y_START + BUTTON_HEIGHT),
                  (0, 150, 0) if not timer_running else (50, 50, 50), -1)
    cv2.putText(ui_panel, 'Start Timer', (BUTTON_X_OFFSET + 70, BUTTON_Y_START + text_y_offset),
                cv2.FONT_HERSHEY_SIMPLEX, 0.7, (255, 255, 255), 2)

    stop_y = BUTTON_Y_START + BUTTON_SPACING
    cv2.rectangle(ui_panel, (BUTTON_X_OFFSET, stop_y), (BUTTON_X_OFFSET + BUTTON_WIDTH, stop_y + BUTTON_HEIGHT),
                  (0, 0, 150) if timer_running else (50, 50, 50), -1)
    cv2.putText(ui_panel, 'Stop Timer', (BUTTON_X_OFFSET + 75, stop_y + text_y_offset), cv2.FONT_HERSHEY_SIMPLEX, 0.7,
                (255, 255, 255), 2)

    alarm_y = BUTTON_Y_START + 2 * BUTTON_SPACING
    cv2.rectangle(ui_panel, (BUTTON_X_OFFSET, alarm_y), (BUTTON_X_OFFSET + BUTTON_WIDTH, alarm_y + BUTTON_HEIGHT),
                  (0, 180, 0) if alarm_enabled else (50, 50, 180), -1)
    cv2.putText(ui_panel, f"Alarm (Sound): {'ON' if alarm_enabled else 'OFF'}",
                (BUTTON_X_OFFSET + 30, alarm_y + text_y_offset), cv2.FONT_HERSHEY_SIMPLEX, 0.6, (255, 255, 255), 2)

    toast_y = BUTTON_Y_START + 3 * BUTTON_SPACING
    cv2.rectangle(ui_panel, (BUTTON_X_OFFSET, toast_y), (BUTTON_X_OFFSET + BUTTON_WIDTH, toast_y + BUTTON_HEIGHT),
                  (0, 180, 100) if toast_alarm_enabled else (80, 50, 50), -1)
    cv2.putText(ui_panel, f"Toast Alarm: {'ON' if toast_alarm_enabled else 'OFF'}",
                (BUTTON_X_OFFSET + 50, toast_y + text_y_offset), cv2.FONT_HERSHEY_SIMPLEX, 0.6, (255, 255, 255), 2)

    save_y = BUTTON_Y_START + 4 * BUTTON_SPACING
    save_color = (180, 100, 0) if show_results else (50, 50, 50)
    cv2.rectangle(ui_panel, (BUTTON_X_OFFSET, save_y), (BUTTON_X_OFFSET + BUTTON_WIDTH, save_y + BUTTON_HEIGHT),
                  save_color, -1)
    cv2.putText(ui_panel, 'Save to Excel', (BUTTON_X_OFFSET + 55, save_y + text_y_offset), cv2.FONT_HERSHEY_SIMPLEX,
                0.7, (255, 255, 255), 2)
=======
    text_y_offset = 28 # 32 -> 28
    cv2.rectangle(ui_panel, (BUTTON_X_OFFSET, BUTTON_Y_START), (BUTTON_X_OFFSET + BUTTON_WIDTH, BUTTON_Y_START + BUTTON_HEIGHT), (0, 150, 0) if not timer_running else (50, 50, 50), -1)
    cv2.putText(ui_panel, 'Start Timer', (BUTTON_X_OFFSET + 70, BUTTON_Y_START + text_y_offset), cv2.FONT_HERSHEY_SIMPLEX, 0.7, (255, 255, 255), 2)
    
    stop_y = BUTTON_Y_START + BUTTON_SPACING
    cv2.rectangle(ui_panel, (BUTTON_X_OFFSET, stop_y), (BUTTON_X_OFFSET + BUTTON_WIDTH, stop_y + BUTTON_HEIGHT), (0, 0, 150) if timer_running else (50, 50, 50), -1)
    cv2.putText(ui_panel, 'Stop Timer', (BUTTON_X_OFFSET + 75, stop_y + text_y_offset), cv2.FONT_HERSHEY_SIMPLEX, 0.7, (255, 255, 255), 2)
    
    alarm_y = BUTTON_Y_START + 2 * BUTTON_SPACING
    cv2.rectangle(ui_panel, (BUTTON_X_OFFSET, alarm_y), (BUTTON_X_OFFSET + BUTTON_WIDTH, alarm_y + BUTTON_HEIGHT), (0, 180, 0) if alarm_enabled else (50, 50, 180), -1)
    cv2.putText(ui_panel, f"Alarm (Sound): {'ON' if alarm_enabled else 'OFF'}", (BUTTON_X_OFFSET + 30, alarm_y + text_y_offset), cv2.FONT_HERSHEY_SIMPLEX, 0.6, (255, 255, 255), 2)

    toast_y = BUTTON_Y_START + 3 * BUTTON_SPACING
    cv2.rectangle(ui_panel, (BUTTON_X_OFFSET, toast_y), (BUTTON_X_OFFSET + BUTTON_WIDTH, toast_y + BUTTON_HEIGHT), (0, 180, 100) if toast_alarm_enabled else (80, 50, 50), -1)
    cv2.putText(ui_panel, f"Toast Alarm: {'ON' if toast_alarm_enabled else 'OFF'}", (BUTTON_X_OFFSET + 50, toast_y + text_y_offset), cv2.FONT_HERSHEY_SIMPLEX, 0.6, (255, 255, 255), 2)

    save_y = BUTTON_Y_START + 4 * BUTTON_SPACING
    save_color = (180, 100, 0) if show_results else (50, 50, 50)
    cv2.rectangle(ui_panel, (BUTTON_X_OFFSET, save_y), (BUTTON_X_OFFSET + BUTTON_WIDTH, save_y + BUTTON_HEIGHT), save_color, -1)
    cv2.putText(ui_panel, 'Save to Excel', (BUTTON_X_OFFSET + 55, save_y + text_y_offset), cv2.FONT_HERSHEY_SIMPLEX, 0.7, (255, 255, 255), 2)
>>>>>>> d9634c1e

    y_pos = save_y + BUTTON_HEIGHT + 25

    # (이하 UI 로직은 기존과 동일)
<<<<<<< HEAD
    cv2.putText(ui_panel, "Real-time Analysis", (BUTTON_X_OFFSET, y_pos), cv2.FONT_HERSHEY_SIMPLEX, 0.55, (255, 255, 0),
                1)
    y_pos += 25
    cv2.putText(ui_panel, f"Posture Score: {posture_score:.2f}", (BUTTON_X_OFFSET, y_pos), cv2.FONT_HERSHEY_SIMPLEX,
                0.5, (255, 255, 255), 1)
    y_pos += 25
    cv2.putText(ui_panel, f"Neck Tilt: {neck_tilt:.2f}", (BUTTON_X_OFFSET, y_pos), cv2.FONT_HERSHEY_SIMPLEX, 0.5,
                (255, 255, 255), 1)
    if time.time() - save_feedback_time < 3.0:
        y_pos += 25
        cv2.putText(ui_panel, save_feedback_text, (BUTTON_X_OFFSET, y_pos), cv2.FONT_HERSHEY_SIMPLEX, 0.5,
                    (0, 255, 255), 1)
    if show_results:
        y_pos += 20
        cv2.putText(ui_panel, "Final Results", (BUTTON_X_OFFSET, y_pos), cv2.FONT_HERSHEY_SIMPLEX, 0.55, (255, 255, 0),
                    1)
        y_pos += 25
        cv2.putText(ui_panel, f"Bad Posture: {format_time_str(posture_timer.forward_neck_time)}",
                    (BUTTON_X_OFFSET, y_pos), cv2.FONT_HERSHEY_SIMPLEX, 0.5, (0, 100, 255), 1)
        y_pos += 20
        cv2.putText(ui_panel, f"Total Time:  {format_time_str(posture_timer.total_time)}", (BUTTON_X_OFFSET, y_pos),
                    cv2.FONT_HERSHEY_SIMPLEX, 0.5, (255, 255, 255), 1)
        y_pos += 30
        cv2.putText(ui_panel, "Bad Posture Log (Last 5)", (BUTTON_X_OFFSET, y_pos), cv2.FONT_HERSHEY_SIMPLEX, 0.5,
                    (255, 255, 0), 1)
=======
    cv2.putText(ui_panel, "Real-time Analysis", (BUTTON_X_OFFSET, y_pos), cv2.FONT_HERSHEY_SIMPLEX, 0.55, (255, 255, 0), 1)
    y_pos += 25
    cv2.putText(ui_panel, f"Posture Score: {posture_score:.2f}", (BUTTON_X_OFFSET, y_pos), cv2.FONT_HERSHEY_SIMPLEX, 0.5, (255, 255, 255), 1)
    y_pos += 25
    cv2.putText(ui_panel, f"Neck Tilt: {neck_tilt:.2f}", (BUTTON_X_OFFSET, y_pos), cv2.FONT_HERSHEY_SIMPLEX, 0.5, (255, 255, 255), 1)
    if time.time() - save_feedback_time < 3.0:
        y_pos += 25
        cv2.putText(ui_panel, save_feedback_text, (BUTTON_X_OFFSET, y_pos), cv2.FONT_HERSHEY_SIMPLEX, 0.5, (0, 255, 255), 1)
    if show_results:
        y_pos += 20
        cv2.putText(ui_panel, "Final Results", (BUTTON_X_OFFSET, y_pos), cv2.FONT_HERSHEY_SIMPLEX, 0.55, (255, 255, 0), 1)
        y_pos += 25
        cv2.putText(ui_panel, f"Bad Posture: {format_time_str(posture_timer.forward_neck_time)}", (BUTTON_X_OFFSET, y_pos), cv2.FONT_HERSHEY_SIMPLEX, 0.5, (0, 100, 255), 1)
        y_pos += 20
        cv2.putText(ui_panel, f"Total Time:  {format_time_str(posture_timer.total_time)}", (BUTTON_X_OFFSET, y_pos), cv2.FONT_HERSHEY_SIMPLEX, 0.5, (255, 255, 255), 1)
        y_pos += 30
        cv2.putText(ui_panel, "Bad Posture Log (Last 5)", (BUTTON_X_OFFSET, y_pos), cv2.FONT_HERSHEY_SIMPLEX, 0.5, (255, 255, 0), 1)
>>>>>>> d9634c1e
        y_pos += 20
        for i, (start, end) in enumerate(posture_timer.bad_posture_log[-5:]):
            duration = end - start
            start_str = datetime.fromtimestamp(start).strftime('%H:%M:%S')
<<<<<<< HEAD
            cv2.putText(ui_panel, f"{start_str} ({duration:.1f}s)", (BUTTON_X_OFFSET, y_pos + i * 18),
                        cv2.FONT_HERSHEY_SIMPLEX, 0.45, (255, 255, 255), 1)
    else:
        y_pos_bottom = frame.shape[0] - 80
        cv2.putText(ui_panel, "--- Calibration ---", (BUTTON_X_OFFSET, y_pos_bottom), cv2.FONT_HERSHEY_SIMPLEX, 0.55,
                    (255, 255, 0), 1)
        y_pos_bottom += 25
        if not calibrated:
            cv2.putText(ui_panel, "Press 'c' to calibrate", (BUTTON_X_OFFSET, y_pos_bottom), cv2.FONT_HERSHEY_SIMPLEX,
                        0.5, (255, 255, 255), 1)
        else:
            cv2.putText(ui_panel, "Calibrated! (Press 'c')", (BUTTON_X_OFFSET, y_pos_bottom), cv2.FONT_HERSHEY_SIMPLEX,
                        0.5, (0, 255, 0), 1)
        y_pos_bottom += 25
        cv2.putText(ui_panel, f"FPS: {fps:.1f}", (BUTTON_X_OFFSET, y_pos_bottom), cv2.FONT_HERSHEY_SIMPLEX, 0.5,
                    (255, 255, 255), 1)
    return cv2.hconcat([frame, ui_panel])

=======
            cv2.putText(ui_panel, f"{start_str} ({duration:.1f}s)", (BUTTON_X_OFFSET, y_pos + i*18), cv2.FONT_HERSHEY_SIMPLEX, 0.45, (255, 255, 255), 1)
    else:
        y_pos_bottom = frame.shape[0] - 80
        cv2.putText(ui_panel, "--- Calibration ---", (BUTTON_X_OFFSET, y_pos_bottom), cv2.FONT_HERSHEY_SIMPLEX, 0.55, (255, 255, 0), 1)
        y_pos_bottom += 25
        if not calibrated:
            cv2.putText(ui_panel, "Press 'c' to calibrate", (BUTTON_X_OFFSET, y_pos_bottom), cv2.FONT_HERSHEY_SIMPLEX, 0.5, (255, 255, 255), 1)
        else:
            cv2.putText(ui_panel, "Calibrated! (Press 'c')", (BUTTON_X_OFFSET, y_pos_bottom), cv2.FONT_HERSHEY_SIMPLEX, 0.5, (0, 255, 0), 1)
        y_pos_bottom += 25
        cv2.putText(ui_panel, f"FPS: {fps:.1f}", (BUTTON_X_OFFSET, y_pos_bottom), cv2.FONT_HERSHEY_SIMPLEX, 0.5, (255, 255, 255), 1)
    return cv2.hconcat([frame, ui_panel])
>>>>>>> d9634c1e

def main():
    global posture_score, neck_tilt, calibrated, timer_running, alarm_enabled, toast_alarm_enabled, show_results
    global calibrated_chin_shoulder_dist, calibrated_shoulder_width_px, calibrated_neck_tilt_offset
<<<<<<< HEAD

    toaster = ToastNotifier()
    icon_path = "posture_alert.ico" if os.path.exists("posture_alert.ico") else None
    VIDEO_SOURCE = 0;
    player = None;
    _alarm_local = None

    last_notification_time = 0
    NOTIFICATION_COOLDOWN = 5

=======
    
    toaster = ToastNotifier()
    icon_path = "posture_alert.ico" if os.path.exists("posture_alert.ico") else None
    VIDEO_SOURCE = 0; player = None; _alarm_local = None
    
    last_notification_time = 0
    NOTIFICATION_COOLDOWN = 5

>>>>>>> d9634c1e
    try:
        _alarm_local = AlarmPlayer(_find_alarm_path())
        _alarm_local_on = False
        player = VideoPlayer(source=VIDEO_SOURCE, flip=True, fps=30, width=960, height=540)
        player.start()
<<<<<<< HEAD

=======
        
>>>>>>> d9634c1e
        title = "AI Front Posture Analysis"
        cv2.namedWindow(title, cv2.WINDOW_AUTOSIZE)
        cv2.setMouseCallback(title, on_mouse_click)
        last_time = time.time()

        while True:
            frame = player.next()
            if frame is None: break
<<<<<<< HEAD

=======
            
>>>>>>> d9634c1e
            current_time = time.time()
            delta_time = current_time - last_time
            last_time = current_time
            fps = 1 / delta_time if delta_time > 0 else 0
            rgb_frame = cv2.cvtColor(frame, cv2.COLOR_BGR2RGB)
            results = pose.process(rgb_frame)
            is_bad_posture = False

            if results.pose_landmarks:
<<<<<<< HEAD
                mp_drawing.draw_landmarks(frame, results.pose_landmarks, mp_pose.POSE_CONNECTIONS,
                                          landmark_drawing_spec=mp_drawing_styles.get_default_pose_landmarks_style())
                landmarks = results.pose_landmarks.landmark
                ls, rs, ml, mr, nose = (
                landmarks[mp_pose.PoseLandmark.LEFT_SHOULDER], landmarks[mp_pose.PoseLandmark.RIGHT_SHOULDER],
                landmarks[mp_pose.PoseLandmark.MOUTH_LEFT], landmarks[mp_pose.PoseLandmark.MOUTH_RIGHT],
                landmarks[mp_pose.PoseLandmark.NOSE])

                if all(lm.visibility > 0.7 for lm in [ls, rs, ml, mr, nose]):
                    h, w, _ = frame.shape
                    shoulder_mid_x, shoulder_mid_y = int((ls.x + rs.x) / 2 * w), int((ls.y + rs.y) / 2 * h)
                    nose_x, nose_y = int(nose.x * w), int(nose.y * h)
=======
                mp_drawing.draw_landmarks(frame, results.pose_landmarks, mp_pose.POSE_CONNECTIONS, landmark_drawing_spec=mp_drawing_styles.get_default_pose_landmarks_style())
                landmarks = results.pose_landmarks.landmark
                ls, rs, ml, mr, nose = (landmarks[mp_pose.PoseLandmark.LEFT_SHOULDER], landmarks[mp_pose.PoseLandmark.RIGHT_SHOULDER],
                                       landmarks[mp_pose.PoseLandmark.MOUTH_LEFT], landmarks[mp_pose.PoseLandmark.MOUTH_RIGHT],
                                       landmarks[mp_pose.PoseLandmark.NOSE])
                
                if all(lm.visibility > 0.7 for lm in [ls, rs, ml, mr, nose]):
                    h, w, _ = frame.shape
                    shoulder_mid_x, shoulder_mid_y = int((ls.x + rs.x)/2*w), int((ls.y + rs.y)/2*h)
                    nose_x, nose_y = int(nose.x*w), int(nose.y*h)
>>>>>>> d9634c1e
                    shoulder_mid_x_norm = (ls.x + rs.x) / 2
                    neck_tilt = (nose.x - shoulder_mid_x_norm) - calibrated_neck_tilt_offset
                    max_tilt = 0.08
                    tilt_ratio = max(0, 1 - (abs(neck_tilt) / max_tilt))
                    tilt_color = (0, 255 * tilt_ratio, 255 * (1 - tilt_ratio))
                    cv2.line(frame, (nose_x, nose_y), (shoulder_mid_x, shoulder_mid_y), tilt_color, 2)
<<<<<<< HEAD
                    shoulder_y_norm, chin_y_norm = (ls.y + rs.y) / 2, (ml.y + mr.y) / 2
=======
                    shoulder_y_norm, chin_y_norm = (ls.y + rs.y)/2, (ml.y + mr.y)/2
>>>>>>> d9634c1e
                    dist_norm = abs(shoulder_y_norm - chin_y_norm)
                    min_dist, max_dist = 0.08, 0.15
                    if calibrated and calibrated_shoulder_width_px is not None and calibrated_shoulder_width_px > 0:
                        scale = abs((ls.x - rs.x) * w) / calibrated_shoulder_width_px
                        adj_dist = calibrated_chin_shoulder_dist * scale
                        max_dist, min_dist = adj_dist, adj_dist * 0.7
                    posture_score = max(0, min((dist_norm - min_dist) / (max_dist - min_dist + 1e-6), 1))
<<<<<<< HEAD
                    ls_px, rs_px = (int(ls.x * w), int(ls.y * h)), (int(rs.x * w), int(rs.y * h))
                    cv2.line(frame, ls_px, rs_px, (0, 255 * posture_score, 255 * (1 - posture_score)), 3)
=======
                    ls_px, rs_px = (int(ls.x*w), int(ls.y*h)), (int(rs.x*w), int(rs.y*h))
                    cv2.line(frame, ls_px, rs_px, (0, 255*posture_score, 255*(1-posture_score)), 3)
>>>>>>> d9634c1e
                    if posture_score < 0.9 or abs(neck_tilt) > max_tilt / 2:
                        is_bad_posture = True
                        if timer_running: posture_timer.add_forward_neck_time(delta_time)

            if timer_running: posture_timer.update_posture_status(is_bad_posture, current_time)

            time_since_last_notification = current_time - last_notification_time
<<<<<<< HEAD
            if timer_running and toast_alarm_enabled and is_bad_posture and (
                    time_since_last_notification > NOTIFICATION_COOLDOWN):
                print(f"자세 나쁨 감지 ({NOTIFICATION_COOLDOWN}초 경과). Windows 알림을 보냅니다.")
                toaster.show_toast(
                    "자세 경고!!!!!!",
=======
            if timer_running and toast_alarm_enabled and is_bad_posture and (time_since_last_notification > NOTIFICATION_COOLDOWN):
                print(f"자세 나쁨 감지 ({NOTIFICATION_COOLDOWN}초 경과). Windows 알림을 보냅니다.")
                toaster.show_toast(
                    "자세 경고 🧘",
>>>>>>> d9634c1e
                    "자세가 좋지 않습니다. 허리를 펴고 스트레칭을 해보세요!",
                    icon_path=icon_path,
                    duration=None,
                    threaded=True
                )
                last_notification_time = current_time
<<<<<<< HEAD

            should_alarm_sound = timer_running and alarm_enabled and is_bad_posture
            if should_alarm_sound and not _alarm_local_on:
                _alarm_local.start(); _alarm_local_on = True
            elif not should_alarm_sound and _alarm_local_on:
                _alarm_local.stop(); _alarm_local_on = False

=======
            
            should_alarm_sound = timer_running and alarm_enabled and is_bad_posture
            if should_alarm_sound and not _alarm_local_on: _alarm_local.start(); _alarm_local_on = True
            elif not should_alarm_sound and _alarm_local_on: _alarm_local.stop(); _alarm_local_on = False
            
>>>>>>> d9634c1e
            display_frame = draw_ui(frame, fps)
            cv2.imshow(title, display_frame)
            
            key = cv2.waitKey(1) & 0xFF
            if key in [ord('q'), 27]: break
            if key == ord('c'):
<<<<<<< HEAD
                if results.pose_landmarks and all(landmarks[i].visibility > 0.7 for i in [11, 12, 9, 10, 0]):
                    calibrated_chin_shoulder_dist = abs(
                        ((landmarks[11].y + landmarks[12].y) / 2) - ((landmarks[9].y + landmarks[10].y) / 2))
                    calibrated_shoulder_width_px = abs((landmarks[11].x - landmarks[12].x) * frame.shape[1])
                    calibrated_neck_tilt_offset = landmarks[0].x - (landmarks[11].x + landmarks[12].x) / 2
                    calibrated = True;
                    print("캘리브레이션 완료!")
                else:
                    print("캘리브레이션 실패: 얼굴과 어깨를 정면으로 보여주세요.")

    except Exception as e:
        print(f"오류 발생: {e}")
=======
                if results.pose_landmarks and all(landmarks[i].visibility > 0.7 for i in [11,12,9,10,0]):
                    calibrated_chin_shoulder_dist = abs(((landmarks[11].y+landmarks[12].y)/2)-((landmarks[9].y+landmarks[10].y)/2))
                    calibrated_shoulder_width_px = abs((landmarks[11].x-landmarks[12].x)*frame.shape[1])
                    calibrated_neck_tilt_offset = landmarks[0].x - (landmarks[11].x+landmarks[12].x)/2
                    calibrated = True; print("캘리브레이션 완료!")
                else: print("캘리브레이션 실패: 얼굴과 어깨를 정면으로 보여주세요.")

    except Exception as e: print(f"오류 발생: {e}")
>>>>>>> d9634c1e
    finally:
        if player: player.stop()
        if _alarm_local: _alarm_local.quit()
        pose.close()
        cv2.destroyAllWindows()

if __name__ == '__main__':
    main()<|MERGE_RESOLUTION|>--- conflicted
+++ resolved
@@ -4,669 +4,941 @@
 import collections
 import threading
 import numpy as np
-import os
-import pygame
-from datetime import datetime, timedelta
-import openpyxl
-from win10toast_persist import ToastNotifier
+import tkinter as tk
+from typing import List, Optional
 
 # MediaPipe Pose 솔루션 초기화
 mp_pose = mp.solutions.pose
 pose = mp_pose.Pose(min_detection_confidence=0.5, min_tracking_confidence=0.5)
-mp_drawing = mp.solutions.drawing_utils
-mp_drawing_styles = mp.solutions.drawing_styles
-
-# --- 전역 변수 ---
+
+# --- 캘리브레이션 관련 전역 변수 ---
 calibrated = False
 calibrated_chin_shoulder_dist = None
 calibrated_shoulder_width_px = None
 calibrated_neck_tilt_offset = 0.0
-save_feedback_text = ""
-save_feedback_time = 0
-<<<<<<< HEAD
-
-# --- UI 및 타이머 상태 변수 ---
-timer_running = False
-show_results = False
-alarm_enabled = True
-toast_alarm_enabled = True
-
-# ===== (이하 생략된 클래스 정의들은 이전 답변의 전체 코드를 참고해주세요) =====
-# AlarmPlayer, VideoPlayer, PostureTimer 클래스 정의...
-_ALARM_CANDIDATES = ["alarm.wav", "alarm.mp3", os.path.join("assets", "alarm.wav"), os.path.join("assets", "alarm.mp3")]
-=======
->>>>>>> d9634c1e
-
-# --- UI 및 타이머 상태 변수 ---
-timer_running = False
-show_results = False
-alarm_enabled = True
-toast_alarm_enabled = True
-
-# ===== (이하 생략된 클래스 정의들은 이전 답변의 전체 코드를 참고해주세요) =====
-# AlarmPlayer, VideoPlayer, PostureTimer 클래스 정의...
-_ALARM_CANDIDATES = ["alarm.wav", "alarm.mp3", os.path.join("assets", "alarm.wav"), os.path.join("assets", "alarm.mp3")]
+calibration_feedback_text = ""
+calibration_feedback_time = 0
+
+# ===== (수정) 알람 사운드 유틸 (pygame 사용) =====
+import os
+import pygame
+
+# 알람 파일 탐색: 프로젝트/웹앱 자주 쓰는 위치 3곳을 순서대로 찾음
+_ALARM_CANDIDATES = [
+    "alarm.wav", "alarm.mp3",
+    os.path.join("assets", "alarm.wav"),
+    os.path.join("assets", "alarm.mp3"),
+    os.path.join("webapp", "assets", "alarm.wav"),
+    os.path.join("webapp", "assets", "alarm.mp3"),
+]
+
+
 def _find_alarm_path():
     for p in _ALARM_CANDIDATES:
-        if os.path.exists(p): return os.path.abspath(p)
+        if os.path.exists(p):
+            return os.path.abspath(p)
     return None
 
+
 class AlarmPlayer:
+    """
+    - pygame.mixer를 사용하여 사운드 재생 제어
+    - MP3, WAV 등 다양한 포맷 지원
+    - 무한 반복 및 중간 정지 기능
+    """
+
     def __init__(self, sound_path: str | None):
         self.sound_path = sound_path
         self._is_initialized = False
         if not sound_path:
-            print("알람 파일 경로가 없습니다. (alarm.wav 또는 alarm.mp3)")
+            print("알람 파일 경로가 없습니다.")
             return
+
         try:
             pygame.mixer.init()
             pygame.mixer.music.load(sound_path)
             self._is_initialized = True
             print(f"알람 파일 '{sound_path}' 로드 성공.")
         except Exception as e:
-            print(f"pygame mixer 초기화 실패: {e}")
-            self.sound_path = None
-<<<<<<< HEAD
+            print(f"pygame mixer 초기화 또는 사운드 파일 로드 실패: {e}")
+            self.sound_path = None  # 에러 발생 시 재생 시도 방지
 
     def start(self):
-        if not self._is_initialized or pygame.mixer.music.get_busy(): return
+        """알람을 무한 반복으로 재생합니다."""
+        if not self._is_initialized or pygame.mixer.music.get_busy():
+            return
         try:
             pygame.mixer.music.play(loops=-1)
         except Exception as e:
             print(f"알람 재생 실패: {e}")
 
     def stop(self):
-        if not self._is_initialized: return
+        """알람 재생을 즉시 중지합니다."""
+        if not self._is_initialized:
+            return
         try:
             pygame.mixer.music.stop()
         except Exception as e:
             print(f"알람 중지 실패: {e}")
 
     def quit(self):
-        if self._is_initialized: pygame.mixer.quit()
-
-=======
-    def start(self):
-        if not self._is_initialized or pygame.mixer.music.get_busy(): return
-        try: pygame.mixer.music.play(loops=-1)
-        except Exception as e: print(f"알람 재생 실패: {e}")
-    def stop(self):
-        if not self._is_initialized: return
-        try: pygame.mixer.music.stop()
-        except Exception as e: print(f"알람 중지 실패: {e}")
-    def quit(self):
-        if self._is_initialized: pygame.mixer.quit()
->>>>>>> d9634c1e
-
+        """pygame.mixer를 종료합니다."""
+        if self._is_initialized:
+            pygame.mixer.quit()
+
+
+# VideoPlayer 클래스는 기존과 동일합니다.
 class VideoPlayer:
     def __init__(self, source, size=None, flip=False, fps=None, skip_first_frames=0, width=960, height=540):
         self.cv2 = cv2
         self.__cap = cv2.VideoCapture(source, cv2.CAP_DSHOW)
         self.__cap.set(cv2.CAP_PROP_FRAME_WIDTH, width)
         self.__cap.set(cv2.CAP_PROP_FRAME_HEIGHT, height)
-        if not self.__cap.isOpened(): raise RuntimeError(f"Cannot open camera {source}")
+        if not self.__cap.isOpened():
+            raise RuntimeError(f"Cannot open {'camera' if isinstance(source, int) else ''} {source}")
         self.__cap.set(cv2.CAP_PROP_POS_FRAMES, skip_first_frames)
-        self.__input_fps = self.__cap.get(cv2.CAP_PROP_FPS) or 60
-        self.__output_fps = fps or self.__input_fps
+        self.__input_fps = self.__cap.get(cv2.CAP_PROP_FPS)
+        if self.__input_fps <= 0:
+            self.__input_fps = 60
+        self.__output_fps = fps if fps is not None else self.__input_fps
         self.__flip = flip
-        self.__size = size
-<<<<<<< HEAD
-        if size is not None: self.__interpolation = cv2.INTER_AREA if size[0] < self.__cap.get(
-            cv2.CAP_PROP_FRAME_WIDTH) else cv2.INTER_LINEAR
-=======
-        if size is not None: self.__interpolation = cv2.INTER_AREA if size[0] < self.__cap.get(cv2.CAP_PROP_FRAME_WIDTH) else cv2.INTER_LINEAR
->>>>>>> d9634c1e
+        self.__size = None
+        self.__interpolation = None
+        if size is not None:
+            self.__size = size
+            self.__interpolation = cv2.INTER_AREA if size[0] < self.__cap.get(
+                cv2.CAP_PROP_FRAME_WIDTH) else cv2.INTER_LINEAR
         _, self.__frame = self.__cap.read()
         self.__lock = threading.Lock()
         self.__thread = None
         self.__stop = False
+
     def start(self):
         self.__stop = False
         self.__thread = threading.Thread(target=self.__run, daemon=True)
         self.__thread.start()
+
     def stop(self):
         self.__stop = True
-        if self.__thread is not None: self.__thread.join()
+        if self.__thread is not None:
+            self.__thread.join()
         self.__cap.release()
+
     def __run(self):
         prev_time = 0
         while not self.__stop:
             t1 = time.time()
             ret, frame = self.__cap.read()
-            if not ret: break
+            if not ret:
+                break
             if 1 / self.__output_fps < time.time() - prev_time:
                 prev_time = time.time()
-                with self.__lock: self.__frame = frame
+                with self.__lock:
+                    self.__frame = frame
             t2 = time.time()
             wait_time = 1 / self.__input_fps - (t2 - t1)
             time.sleep(max(0, wait_time))
         self.__frame = None
+
     def next(self):
         with self.__lock:
-            if self.__frame is None: return None
+            if self.__frame is None:
+                return None
             frame = self.__frame.copy()
-        if self.__size is not None: frame = self.cv2.resize(frame, self.__size, interpolation=self.__interpolation)
-        if self.__flip: frame = self.cv2.flip(frame, 1)
+        if self.__size is not None:
+            frame = self.cv2.resize(frame, self.__size, interpolation=self.__interpolation)
+        if self.__flip:
+            frame = self.cv2.flip(frame, 1)
         return frame
 
-<<<<<<< HEAD
-
+
+# PostureTimer 클래스는 기존과 동일합니다.
 class PostureTimer:
     def __init__(self, duration):
-        self.start_time = None;
-        self.duration = duration;
+        self.start_time = None
+        self.duration = duration
         self.timer_active = False
-        self.forward_neck_time = 0.0;
+        self.forward_neck_time = 0.0
         self.total_time = 0.0
-        self.bad_posture_log = [];
-        self._bad_posture_start_time = None
 
     def start_timer(self):
-        self.start_time = time.time();
+        self.start_time = time.time()
         self.timer_active = True
-        self.forward_neck_time = 0.0;
+        self.forward_neck_time = 0.0
         self.total_time = 0.0
-        self.bad_posture_log = [];
-        self._bad_posture_start_time = None
-
-=======
-class PostureTimer:
-    def __init__(self, duration):
-        self.start_time = None; self.duration = duration; self.timer_active = False
-        self.forward_neck_time = 0.0; self.total_time = 0.0
-        self.bad_posture_log = []; self._bad_posture_start_time = None
-    def start_timer(self):
-        self.start_time = time.time(); self.timer_active = True
-        self.forward_neck_time = 0.0; self.total_time = 0.0
-        self.bad_posture_log = []; self._bad_posture_start_time = None
->>>>>>> d9634c1e
+
     def stop_timer(self):
         self.timer_active = False
-        now = time.time()
-        self.total_time = now - self.start_time if self.start_time else 0
-        if self._bad_posture_start_time is not None:
-            self.bad_posture_log.append((self._bad_posture_start_time, now))
-            self._bad_posture_start_time = None
-<<<<<<< HEAD
-        return {"forward_neck_time": self.forward_neck_time, "total_time": self.total_time,
-                "bad_posture_log": self.bad_posture_log}
+        self.total_time = time.time() - self.start_time if self.start_time else 0
+        return {
+            "forward_neck_time": self.forward_neck_time,
+            "total_time": self.total_time
+        }
 
     def add_forward_neck_time(self, duration):
-        if self.timer_active: self.forward_neck_time += duration
-
-    def update_posture_status(self, is_bad: bool, current_time: float):
-        if not self.timer_active: return
-        if is_bad and self._bad_posture_start_time is None:
-            self._bad_posture_start_time = current_time
-        elif not is_bad and self._bad_posture_start_time is not None:
-            self.bad_posture_log.append((self._bad_posture_start_time, current_time))
-            self._bad_posture_start_time = None
-
-=======
-        return {"forward_neck_time": self.forward_neck_time, "total_time": self.total_time, "bad_posture_log": self.bad_posture_log}
-    def add_forward_neck_time(self, duration):
-        if self.timer_active: self.forward_neck_time += duration
-    def update_posture_status(self, is_bad: bool, current_time: float):
-        if not self.timer_active: return
-        if is_bad and self._bad_posture_start_time is None: self._bad_posture_start_time = current_time
-        elif not is_bad and self._bad_posture_start_time is not None:
-            self.bad_posture_log.append((self._bad_posture_start_time, current_time))
-            self._bad_posture_start_time = None
->>>>>>> d9634c1e
-
+        if self.timer_active:
+            self.forward_neck_time += duration
+
+
+# --- UI 및 타이머 상태 변수 ---
+timer_running = False
+show_results = False
 posture_timer = PostureTimer(duration=1800)
 posture_score = 0.0
 neck_tilt = 0.0
 
-# --- ★★★ UI 상수 정의 (수정된 값) ★★★ ---
-<<<<<<< HEAD
-FRAME_WIDTH = 960;
-PANEL_WIDTH = 350;
-BUTTON_X_OFFSET = 20
-BUTTON_Y_START = 30  # 40 -> 30
+# --- UI 상수 정의 ---
+FRAME_WIDTH = 960
+PANEL_WIDTH = 350
+BUTTON_X_OFFSET = 20  # UI 패널 내부의 X좌표 오프셋
+BUTTON_Y_START = 50
 BUTTON_WIDTH = 250
-BUTTON_HEIGHT = 40  # 50 -> 40
-BUTTON_SPACING = 55  # 65 -> 55
-=======
-FRAME_WIDTH = 960; PANEL_WIDTH = 350; BUTTON_X_OFFSET = 20
-BUTTON_Y_START = 30         # 40 -> 30
-BUTTON_WIDTH = 250
-BUTTON_HEIGHT = 40          # 50 -> 40
-BUTTON_SPACING = 55         # 65 -> 55
->>>>>>> d9634c1e
+BUTTON_HEIGHT = 60
+BUTTON_SPACING = 80
+# 마우스 클릭 감지를 위한 실제 창 기준 X좌표
 CLICK_BUTTON_X_START = FRAME_WIDTH + BUTTON_X_OFFSET
 
-def save_results_to_excel(timer_data):
+
+def on_mouse_click(event, x, y, flags, param):
+    global timer_running, show_results
+    if event == cv2.EVENT_LBUTTONDOWN:
+        # Wrap conditions in parentheses to avoid using backslash
+        start_condition = (
+                CLICK_BUTTON_X_START <= x <= CLICK_BUTTON_X_START + BUTTON_WIDTH and
+                BUTTON_Y_START <= y <= BUTTON_Y_START + BUTTON_HEIGHT and
+                not timer_running
+        )
+        stop_condition = (
+                CLICK_BUTTON_X_START <= x <= CLICK_BUTTON_X_START + BUTTON_WIDTH and
+                (BUTTON_Y_START + BUTTON_SPACING) <= y <= (BUTTON_Y_START + BUTTON_SPACING + BUTTON_HEIGHT) and
+                timer_running
+        )
+
+        if start_condition:
+            posture_timer.start_timer()
+            timer_running = True
+            show_results = False
+            print("타이머 시작")
+        elif stop_condition:
+            posture_timer.stop_timer()
+            timer_running = False
+            show_results = True
+            print("타이머 종료. 분석 결과: ", posture_timer.stop_timer())
+
+
+def format_time(seconds):
+    """초를 '00h 00m 00s' 형식의 문자열로 변환합니다."""
+    seconds = int(seconds)  # 소수점 버리기
+    hours = seconds // 3600
+    minutes = (seconds % 3600) // 60
+    secs = seconds % 60
+    return f"{hours:02d}h {minutes:02d}m {secs:02d}s"
+
+
+# --- 새롭게 정의된 UI 드로잉 함수 ---
+# --- 기존의 draw_ui 함수를 이 코드로 완전히 교체하세요 ---
+
+# --- 기존의 draw_ui 함수를 이 코드로 완전히 교체하세요 ---
+
+def draw_ui(frame, fps):
+    global posture_score, neck_tilt, calibrated, calibration_feedback_text, calibration_feedback_time
+
+    ui_panel = np.zeros((frame.shape[0], PANEL_WIDTH, 3), dtype=np.uint8)
+
+    # 버튼 그리기 (패널 내부 좌표 사용)
+    start_button_color = (0, 150, 0) if not timer_running else (50, 50, 50)
+    cv2.rectangle(ui_panel, (BUTTON_X_OFFSET, BUTTON_Y_START),
+                  (BUTTON_X_OFFSET + BUTTON_WIDTH, BUTTON_Y_START + BUTTON_HEIGHT), start_button_color, -1)
+    cv2.putText(ui_panel, 'Start Timer', (BUTTON_X_OFFSET + 45, BUTTON_Y_START + 40), cv2.FONT_HERSHEY_SIMPLEX, 0.7,
+                (255, 255, 255), 2)
+
+    stop_button_color = (0, 0, 150) if timer_running else (50, 50, 50)
+    cv2.rectangle(ui_panel, (BUTTON_X_OFFSET, BUTTON_Y_START + BUTTON_SPACING),
+                  (BUTTON_X_OFFSET + BUTTON_WIDTH, BUTTON_Y_START + BUTTON_SPACING + BUTTON_HEIGHT), stop_button_color,
+                  -1)
+    cv2.putText(ui_panel, 'Stop Timer', (BUTTON_X_OFFSET + 55, BUTTON_Y_START + BUTTON_SPACING + 40),
+                cv2.FONT_HERSHEY_SIMPLEX, 0.7, (255, 255, 255), 2)
+
+    # 텍스트 y 좌표 시작 위치 조정 (버튼 아래로 충분한 간격 확보)
+    y_pos = BUTTON_Y_START + BUTTON_HEIGHT + BUTTON_SPACING + 40
+
+    # 실시간 분석 정보
+    cv2.putText(ui_panel, "Real-time Analysis", (BUTTON_X_OFFSET, y_pos), cv2.FONT_HERSHEY_SIMPLEX, 0.55, (255, 255, 0),
+                2)
+    y_pos += 30
+    cv2.putText(ui_panel, f"Posture Score: {posture_score:.2f}", (BUTTON_X_OFFSET, y_pos), cv2.FONT_HERSHEY_SIMPLEX,
+                0.5, (255, 255, 255), 2)
+    y_pos += 25
+    cv2.putText(ui_panel, "(maintain over 0.9 score)", (BUTTON_X_OFFSET, y_pos), cv2.FONT_HERSHEY_SIMPLEX, 0.4,
+                (0, 0, 255), 2)
+    y_pos += 35
+    cv2.putText(ui_panel, f"Neck Tilt: {neck_tilt:.2f}", (BUTTON_X_OFFSET, y_pos), cv2.FONT_HERSHEY_SIMPLEX, 0.5,
+                (255, 255, 255), 2)
+
+    # 타이머 결과
+    y_pos += 45
+    cv2.putText(ui_panel, "Analysis Results", (BUTTON_X_OFFSET, y_pos), cv2.FONT_HERSHEY_SIMPLEX, 0.55, (255, 255, 0),
+                2)
+    y_pos += 30
+    current_total_time = (time.time() - posture_timer.start_time) if timer_running else posture_timer.total_time
+
+    if timer_running or show_results:
+        # format_time 함수를 사용하여 시간 표시 형식을 변경
+        forward_neck_str = format_time(posture_timer.forward_neck_time)
+        total_time_str = format_time(current_total_time)
+
+        cv2.putText(ui_panel, f"Forward Neck: {forward_neck_str}", (BUTTON_X_OFFSET, y_pos), cv2.FONT_HERSHEY_SIMPLEX,
+                    0.5, (0, 100, 255), 2)
+        y_pos += 25
+        cv2.putText(ui_panel, f"Total Time:   {total_time_str}", (BUTTON_X_OFFSET, y_pos), cv2.FONT_HERSHEY_SIMPLEX,
+                    0.5, (255, 255, 255), 2)
+
+    # 캘리브레이션 정보
+    y_pos = frame.shape[0] - 120
+    cv2.putText(ui_panel, "--- Calibration ---", (BUTTON_X_OFFSET, y_pos), cv2.FONT_HERSHEY_SIMPLEX, 0.55,
+                (255, 255, 0), 2)
+    y_pos += 30
+    if not calibrated:
+        cv2.putText(ui_panel, "Press 'c' to calibrate", (BUTTON_X_OFFSET, y_pos), cv2.FONT_HERSHEY_SIMPLEX, 0.5,
+                    (255, 255, 255), 2)
+    else:
+        cv2.putText(ui_panel, "Calibrated! (Press 'c' again)", (BUTTON_X_OFFSET, y_pos), cv2.FONT_HERSHEY_SIMPLEX, 0.5,
+                    (0, 255, 0), 2)
+
+    if time.time() - calibration_feedback_time < 2.5:
+        y_pos += 25
+        cv2.putText(ui_panel, calibration_feedback_text, (BUTTON_X_OFFSET, y_pos), cv2.FONT_HERSHEY_SIMPLEX, 0.5,
+                    (0, 255, 255), 2)
+
+    # 성능 정보
+    y_pos = frame.shape[0] - 40
+    cv2.putText(ui_panel, f"FPS: {fps:.1f}", (BUTTON_X_OFFSET, y_pos), cv2.FONT_HERSHEY_SIMPLEX, 0.5, (255, 255, 255),
+                2)
+
+    return cv2.hconcat([frame, ui_panel])
+
+
+# ===== (추가) 화면 오버레이 알림 관리자 =====
+import tkinter as tk
+from threading import Thread
+
+
+class NotificationManager:
+    def __init__(self):
+        self._root = None
+        self.label = None
+        self._is_showing_desired = False
+        self._is_showing_actual = False
+        self._flashing_job = None
+        self._thread = Thread(target=self._run, daemon=True)
+        self._thread.start()
+
+    def _run(self):
+        self._root = tk.Tk()
+        self._root.withdraw()
+        self._root.overrideredirect(True)
+        self.label = tk.Label(self._root, text="Warning", font=("Helvetica", 32, "bold"), fg="red", bg="white")
+        self.label.pack(padx=20, pady=10)
+
+        self._root.update_idletasks()
+        screen_w = self._root.winfo_screenwidth()
+        screen_h = self._root.winfo_screenheight()
+        win_w = self._root.winfo_width()
+        win_h = self._root.winfo_height()
+        x = screen_w - win_w - 50
+        y = screen_h - win_h - 80
+        self._root.geometry(f'{win_w}x{win_h}+{x}+{y}')
+
+        self._root.wm_attributes("-topmost", 1)
+        self._root.wm_attributes("-transparentcolor", "white")
+
+        print("[NotificationManager] _run thread started, Tkinter root created.")
+        self._root.after(100, self._check_state)
+        self._root.mainloop()
+
+    def _check_state(self):
+        print(
+            f"[NotificationManager] _check_state: desired={self._is_showing_desired}, actual={self._is_showing_actual}")
+        if self._is_showing_desired and not self._is_showing_actual:
+            print("[NotificationManager] deiconify called.")
+            self._root.deiconify()
+            self._flash_text()
+            self._is_showing_actual = True
+        elif not self._is_showing_desired and self._is_showing_actual:
+            print("[NotificationManager] withdraw called.")
+            if self._flashing_job:
+                self._root.after_cancel(self._flashing_job)
+                self._flashing_job = None
+            self._root.withdraw()
+            self._is_showing_actual = False
+        self._root.after(100, self._check_state)
+
+    def _flash_text(self):
+        print(f"[NotificationManager] _flash_text called, current_color={self.label.cget('fg')}")
+        if not self._is_showing_actual or not self.label:
+            return
+        current_color = self.label.cget("fg")
+        next_color = "red" if current_color == "white" else "white"
+        self.label.config(fg=next_color)
+        self._flashing_job = self._root.after(500, self._flash_text)
+
+    def show(self):
+        self._is_showing_desired = True
+
+    def hide(self):
+        self._is_showing_desired = False
+
+    def quit(self):
+        if self._root:
+            self._root.after(0, self._root.destroy)
+
+
+# ===== (기존) Streamlit용 코어 클래스 =====
+class FrontCore:
+    """
+    - Streamlit WebRTC에서 매 프레임 호출되는 process_frame()을 제공
+    - 기존 final_front.py의 계산식을 그대로 사용하되, OpenCV 윈도우/마우스 콜백/VideoPlayer는 제거
+    - 외부에서 start/stop/reset/calibrate 제어 가능
+    - 세션 데이터 추적 및 엑셀 내보내기 기능 포함
+    """
+
+    def __init__(self):
+        # MediaPipe 초기화
+        self.pose = mp_pose.Pose(min_detection_confidence=0.5, min_tracking_confidence=0.5)
+        # 타이머/상태
+        self.timer_active = False
+        self.start_time = None
+        self.forward_neck_time = 0.0
+        self.total_time = 0.0
+        self.last_time = time.time()
+        # 캘리브레이션 상태
+        self.calibrated = False
+        self.calibrated_chin_shoulder_dist = None
+        self.calibrated_shoulder_width_px = None
+        self._want_calibrate = False
+        # 디스플레이 값
+        self.posture_score = 0.0
+        self.neck_tilt = 0.0
+
+        # === (추가) 알람 상태 ===
+        alarm_path = _find_alarm_path()
+        self._alarm = AlarmPlayer(alarm_path)
+        self._alarm_on = False
+
+        # === (추가) 세션 트래킹 ===
+        from session_tracker import get_session_tracker
+        self.session_tracker = get_session_tracker()
+        self.current_session_id = None
+
+        # === (추가) posture_score 기준 알람 토글
+
+    def _update_alarm(self, forward_head: bool):
+        """
+        forward_head == True 이고 타이머가 켜져 있을 때만 알람 ON
+        (요구사항: posture_score < 0.9로 내려가 'forward neck' 시간이 오를 때)
+        """
+        if not self._alarm:
+            return
+        want_on = bool(self.timer_active and forward_head)
+        if want_on and not self._alarm_on:
+            self._alarm.start()
+            self._alarm_on = True
+        elif (not want_on) and self._alarm_on:
+            self._alarm.stop()
+            self._alarm_on = False
+
+    # ---- 외부 제어용 ----
+    def start_timer(self):
+        self.timer_active = True
+        self.start_time = time.time()
+        self.forward_neck_time = 0.0
+        self.total_time = 0.0
+        self.last_time = time.time()
+        # 세션 시작
+        self.current_session_id = self.session_tracker.start_session()
+
+    def reset_all(self):
+        self.timer_active = False
+        self.start_time = None
+        self.forward_neck_time = 0.0
+        self.total_time = 0.0
+        self.last_time = time.time()
+        self.calibrated = False
+        self.calibrated_chin_shoulder_dist = None
+        self.calibrated_shoulder_width_px = None
+        self.posture_score = 0.0
+        self.neck_tilt = 0.0
+        # 알람 즉시 OFF
+        if self._alarm_on and self._alarm:
+            self._alarm.stop()
+            self._alarm_on = False
+        # 세션 초기화
+        self.current_session_id = None
+
+    def request_calibration(self):
+        self._want_calibrate = True
+
+    def get_stats(self):
+        return {
+            "total": self.total_time,
+            "forward_neck": self.forward_neck_time,
+            "posture_score": self.posture_score,
+            "neck_tilt": self.neck_tilt,
+            "calibrated": self.calibrated,
+            "session_id": self.current_session_id
+        }
+
+    def get_all_sessions(self):
+        """저장된 모든 세션 목록 반환"""
+        return self.session_tracker.get_all_sessions()
+
+    def export_sessions_to_excel(self, session_ids: List[str] = None, include_details: bool = True):
+        """세션을 엑셀로 내보내기"""
+        if session_ids is None:
+            session_ids = self.get_all_sessions()
+        return self.session_tracker.export_to_excel(session_ids, include_details)
+
+    def stop_timer(self):
+        self.timer_active = False
+        # 알람 즉시 OFF
+        if self._alarm_on and self._alarm:
+            self._alarm.stop()
+            self._alarm_on = False
+        # 세션 종료
+        if self.current_session_id:
+            session_data = self.session_tracker.stop_session()
+            return session_data
+        return None
+
+    # ---- 내부 유틸 ----
+    @staticmethod
+    def _to_pixel(x, y, shape):
+        h, w = shape[:2]
+        return int(np.clip(x * w, 0, w - 1)), int(np.clip(y * h, 0, h - 1))
+
+    # ---- 프레임 처리 메인 ----
+    def process_frame(self, frame_bgr: np.ndarray) -> np.ndarray:
+        """
+        입력: BGR ndarray (WebRTC 프레임)
+        출력: 주석/라벨이 그려진 BGR ndarray
+        """
+        img = frame_bgr.copy()
+        img = cv2.flip(img, 1)
+        h, w, _ = img.shape
+
+        # 시간 갱신
+        now = time.time()
+        dt = now - self.last_time
+        self.last_time = now
+        if self.timer_active:
+            self.total_time += dt
+
+        # Mediapipe 추론
+        results = self.pose.process(cv2.cvtColor(img, cv2.COLOR_BGR2RGB))
+
+        if results.pose_landmarks:
+            lms = results.pose_landmarks.landmark
+            # 주요 포인트
+            LS = mp_pose.PoseLandmark.LEFT_SHOULDER
+            RS = mp_pose.PoseLandmark.RIGHT_SHOULDER
+            ML = mp_pose.PoseLandmark.MOUTH_LEFT
+            MR = mp_pose.PoseLandmark.MOUTH_RIGHT
+            NO = mp_pose.PoseLandmark.NOSE
+            LH = mp_pose.PoseLandmark.LEFT_HIP
+            RH = mp_pose.PoseLandmark.RIGHT_HIP
+            LE = mp_pose.PoseLandmark.LEFT_ELBOW
+            RE = mp_pose.PoseLandmark.RIGHT_ELBOW
+
+            ls, rs = lms[LS.value], lms[RS.value]
+            ml, mr = lms[ML.value], lms[MR.value]
+            nose = lms[NO.value]
+            lh, rh = lms[LH.value], lms[RH.value]
+            le, re = lms[LE.value], lms[RE.value]
+
+            # 픽셀 좌표
+            pls = self._to_pixel(ls.x, ls.y, img.shape)
+            prs = self._to_pixel(rs.x, rs.y, img.shape)
+            pml = self._to_pixel(ml.x, ml.y, img.shape)
+            pmr = self._to_pixel(mr.x, mr.y, img.shape)
+
+            shoulder_mid = ((pls[0] + prs[0]) // 2, (pls[1] + prs[1]) // 2)
+            jaw_mid = ((pml[0] + pmr[0]) // 2, (pml[1] + pmr[1]) // 2)
+
+            shoulder_w_px = max(1.0, float(np.hypot(prs[0] - pls[0], prs[1] - pls[1])))
+            d_norm = float(np.hypot(jaw_mid[0] - shoulder_mid[0], jaw_mid[1] - shoulder_mid[1])) / shoulder_w_px
+
+            # (final_front.py에 있던) 캘리브레이션 적용
+            min_dist, max_dist = 0.08, 0.15
+            if self.calibrated and self.calibrated_shoulder_width_px and self.calibrated_shoulder_width_px > 0:
+                scale_factor = shoulder_w_px / float(self.calibrated_shoulder_width_px)
+                adjusted_ideal = self.calibrated_chin_shoulder_dist * scale_factor
+                max_dist = adjusted_ideal
+                min_dist = adjusted_ideal * 0.7
+
+            # 기본 posture_score: 1=좋음, 0=나쁨 (앞뒤 움직임)
+            forward_backward_score = max(0, min((d_norm - min_dist) / (max_dist - min_dist + 1e-6), 1))
+
+            # 목 기울임 (좌우 움직임)
+            shoulder_mid_x = (ls.x + rs.x) / 2.0
+            self.neck_tilt = nose.x - shoulder_mid_x
+            max_tilt_threshold = 0.08
+            tilt_bad = abs(self.neck_tilt) > (max_tilt_threshold / 2.0)
+            
+            # 좌우 기울임 점수 (1=좋음, 0=나쁨)
+            left_right_score = max(0, 1 - (abs(self.neck_tilt) / max_tilt_threshold))
+            
+            # 종합 posture_score: 앞뒤(70%) + 좌우(30%) 가중 평균
+            self.posture_score = (forward_backward_score * 0.7) + (left_right_score * 0.3)
+
+            # 색상 및 보조 라벨
+            red = int(255 * (1 - self.posture_score));
+            green = int(255 * self.posture_score)
+            shoulder_color = (0, green, red)
+
+            # 시각화
+            cv2.line(img, pls, prs, shoulder_color, 3)
+            cv2.circle(img, shoulder_mid, 5, (255, 255, 0), -1)
+            cv2.circle(img, jaw_mid, 5, (0, 165, 255), -1)
+            cv2.line(img, shoulder_mid, self._to_pixel(nose.x, nose.y, img.shape), (50, 200, 255), 2)
+
+            # 나쁜 자세 판정
+            forward_head = (forward_backward_score < 0.9)
+            overall_bad = (self.posture_score < 0.9)
+            
+            self._update_alarm(overall_bad)
+            
+            label = []
+            if forward_head: label.append("Forward Head")
+            if tilt_bad:     label.append(f"Neck Tilt {'L' if self.neck_tilt < 0 else 'R'}")
+            if not label:    label.append("Good Posture")
+            
+            # 점수별 색상 표시
+            color = (0, 180, 0) if self.posture_score >= 0.9 else (0, 100, 255) if self.posture_score >= 0.7 else (0, 0, 255)
+            cv2.putText(img, " | ".join(label), (20, 90),
+                        cv2.FONT_HERSHEY_SIMPLEX, 0.8, color, 2, cv2.LINE_AA)
+            
+            # 점수 세부 표시 추가
+            cv2.putText(img, f"F/B: {forward_backward_score:.2f} | L/R: {left_right_score:.2f}", (20, 130),
+                        cv2.FONT_HERSHEY_SIMPLEX, 0.6, (255, 255, 255), 1, cv2.LINE_AA)
+
+            # 캘리브레이션 요청 처리
+            if self._want_calibrate:
+                if all(pt.visibility > 0.7 for pt in [ls, rs, ml, mr]):
+                    self.calibrated_chin_shoulder_dist = abs(((ls.y + rs.y) / 2.0) - ((ml.y + mr.y) / 2.0))
+                    self.calibrated_shoulder_width_px = shoulder_w_px
+                    self.calibrated = True
+                    self._want_calibrate = False
+                    # 세션에 캘리브레이션 상태 업데이트
+                    if self.session_tracker.current_session:
+                        self.session_tracker.current_session.calibrated = True
+
+            # 타이머 누적 및 세션 데이터 업데이트
+            bad_posture = overall_bad  # 종합 점수 기준으로 변경
+            if self.timer_active and bad_posture:
+                self.forward_neck_time += dt
+
+            # 세션 트래킹에 자세 데이터 업데이트
+            if self.timer_active:
+                self.session_tracker.update_posture(self.posture_score, bad_posture, "forward_neck")
+
+            # HUD
+            cv2.putText(img,
+                        f"Bad: {self.forward_neck_time:5.1f}s | Total: {self.total_time:5.1f}s | Calib: {'Y' if self.calibrated else 'N'}",
+                        (20, img.shape[0] - 22), cv2.FONT_HERSHEY_SIMPLEX, 0.7,
+                        (0, 0, 255) if bad_posture else (120, 120, 120), 2, cv2.LINE_AA)
+
+        else:
+            # 미검출: 알람 강제 OFF
+            self._update_alarm(False)
+            # 미검출 HUD
+            cv2.putText(img, "No person detected", (20, 60),
+                        cv2.FONT_HERSHEY_SIMPLEX, 0.8, (0, 0, 255), 2, cv2.LINE_AA)
+
+        return img
+
+
+def main():
+    global posture_score, neck_tilt
+    global calibrated, calibrated_chin_shoulder_dist, calibrated_shoulder_width_px, calibrated_neck_tilt_offset, calibration_feedback_text, calibration_feedback_time
+
+    # === (추가) 알림 관리자 시작 ===
+    notification_manager = NotificationManager()
+
+    VIDEO_SOURCE = 0
+    player = None
+    _alarm_local = None
+
     try:
-        workbook = openpyxl.Workbook()
-        summary_sheet = workbook.active; summary_sheet.title = "요약"
-        summary_sheet.append(["항목", "결과"])
-        summary_sheet.append(["총 측정 시간 (초)", f"{timer_data.total_time:.2f}"])
-        summary_sheet.append(["안좋은 자세 누적 시간 (초)", f"{timer_data.forward_neck_time:.2f}"])
-        log_sheet = workbook.create_sheet(title="상세 로그")
-        log_sheet.append(["시작 시간", "종료 시간", "지속 시간 (초)"])
-        for start, end in timer_data.bad_posture_log:
-            log_sheet.append([datetime.fromtimestamp(start).strftime('%Y-%m-%d %H:%M:%S'),
-                             datetime.fromtimestamp(end).strftime('%Y-%m-%d %H:%M:%S'), f"{(end - start):.2f}"])
-        filename = f"posture_results_{datetime.now().strftime('%Y-%m-%d_%H-%M-%S')}.xlsx"
-        workbook.save(filename)
-        return f"Saved: {filename.split('_')[-1]}"
-    except Exception as e:
-        return f"Error: {e}"
-
-def save_results_to_excel(timer_data):
-    try:
-        workbook = openpyxl.Workbook()
-        summary_sheet = workbook.active;
-        summary_sheet.title = "요약"
-        summary_sheet.append(["항목", "결과"])
-        summary_sheet.append(["총 측정 시간 (초)", f"{timer_data.total_time:.2f}"])
-        summary_sheet.append(["안좋은 자세 누적 시간 (초)", f"{timer_data.forward_neck_time:.2f}"])
-        log_sheet = workbook.create_sheet(title="상세 로그")
-        log_sheet.append(["시작 시간", "종료 시간", "지속 시간 (초)"])
-        for start, end in timer_data.bad_posture_log:
-            log_sheet.append([datetime.fromtimestamp(start).strftime('%Y-%m-%d %H:%M:%S'),
-                              datetime.fromtimestamp(end).strftime('%Y-%m-%d %H:%M:%S'), f"{(end - start):.2f}"])
-        filename = f"posture_results_{datetime.now().strftime('%Y-%m-%d_%H-%M-%S')}.xlsx"
-        workbook.save(filename)
-        return f"Saved: {filename.split('_')[-1]}"
-    except Exception as e:
-        return f"Error: {e}"
-
-
-def on_mouse_click(event, x, y, flags, param):
-    global timer_running, show_results, alarm_enabled, toast_alarm_enabled, save_feedback_text, save_feedback_time
-    if event == cv2.EVENT_LBUTTONDOWN:
-<<<<<<< HEAD
-        if not timer_running and (
-                CLICK_BUTTON_X_START <= x <= CLICK_BUTTON_X_START + BUTTON_WIDTH and BUTTON_Y_START <= y <= BUTTON_Y_START + BUTTON_HEIGHT):
-            posture_timer.start_timer();
-            timer_running = True;
-            show_results = False;
-            print("타이머 시작")
-        elif timer_running and (CLICK_BUTTON_X_START <= x <= CLICK_BUTTON_X_START + BUTTON_WIDTH and (
-                BUTTON_Y_START + BUTTON_SPACING) <= y <= (BUTTON_Y_START + BUTTON_SPACING + BUTTON_HEIGHT)):
-            posture_timer.stop_timer();
-            timer_running = False;
-            show_results = True;
-            print("타이머 종료. 결과:", posture_timer.stop_timer())
-
-        alarm_button_y = BUTTON_Y_START + 2 * BUTTON_SPACING
-        if (
-                CLICK_BUTTON_X_START <= x <= CLICK_BUTTON_X_START + BUTTON_WIDTH and alarm_button_y <= y <= alarm_button_y + BUTTON_HEIGHT):
-            alarm_enabled = not alarm_enabled;
-            print(f"소리 알람 {'활성화' if alarm_enabled else '비활성화'}")
-
-        toast_button_y = BUTTON_Y_START + 3 * BUTTON_SPACING
-        if (
-                CLICK_BUTTON_X_START <= x <= CLICK_BUTTON_X_START + BUTTON_WIDTH and toast_button_y <= y <= toast_button_y + BUTTON_HEIGHT):
-            toast_alarm_enabled = not toast_alarm_enabled;
-            print(f"윈도우 알람 {'활성화' if toast_alarm_enabled else '비활성화'}")
-
-        save_button_y = BUTTON_Y_START + 4 * BUTTON_SPACING
-        if show_results and (
-                CLICK_BUTTON_X_START <= x <= CLICK_BUTTON_X_START + BUTTON_WIDTH and save_button_y <= y <= save_button_y + BUTTON_HEIGHT):
-            feedback = save_results_to_excel(posture_timer)
-            print(feedback)
-            save_feedback_text = feedback;
-            save_feedback_time = time.time()
-            show_results = False
-
-
-def format_time_str(seconds):
-    return str(timedelta(seconds=int(seconds)))
-
-=======
-        if not timer_running and (CLICK_BUTTON_X_START <= x <= CLICK_BUTTON_X_START + BUTTON_WIDTH and BUTTON_Y_START <= y <= BUTTON_Y_START + BUTTON_HEIGHT):
-            posture_timer.start_timer(); timer_running = True; show_results = False; print("타이머 시작")
-        elif timer_running and (CLICK_BUTTON_X_START <= x <= CLICK_BUTTON_X_START + BUTTON_WIDTH and (BUTTON_Y_START + BUTTON_SPACING) <= y <= (BUTTON_Y_START + BUTTON_SPACING + BUTTON_HEIGHT)):
-            posture_timer.stop_timer(); timer_running = False; show_results = True; print("타이머 종료. 결과:", posture_timer.stop_timer())
-        
-        alarm_button_y = BUTTON_Y_START + 2 * BUTTON_SPACING
-        if (CLICK_BUTTON_X_START <= x <= CLICK_BUTTON_X_START + BUTTON_WIDTH and alarm_button_y <= y <= alarm_button_y + BUTTON_HEIGHT):
-            alarm_enabled = not alarm_enabled; print(f"소리 알람 {'활성화' if alarm_enabled else '비활성화'}")
-
-        toast_button_y = BUTTON_Y_START + 3 * BUTTON_SPACING
-        if (CLICK_BUTTON_X_START <= x <= CLICK_BUTTON_X_START + BUTTON_WIDTH and toast_button_y <= y <= toast_button_y + BUTTON_HEIGHT):
-            toast_alarm_enabled = not toast_alarm_enabled; print(f"윈도우 알람 {'활성화' if toast_alarm_enabled else '비활성화'}")
-
-        save_button_y = BUTTON_Y_START + 4 * BUTTON_SPACING
-        if show_results and (CLICK_BUTTON_X_START <= x <= CLICK_BUTTON_X_START + BUTTON_WIDTH and save_button_y <= y <= save_button_y + BUTTON_HEIGHT):
-            feedback = save_results_to_excel(posture_timer)
-            print(feedback)
-            save_feedback_text = feedback; save_feedback_time = time.time()
-            show_results = False
-
-def format_time_str(seconds):
-    return str(timedelta(seconds=int(seconds)))
->>>>>>> d9634c1e
-
-def draw_ui(frame, fps):
-    global posture_score, neck_tilt, calibrated, show_results, save_feedback_text, save_feedback_time, toast_alarm_enabled
-    ui_panel = np.zeros((frame.shape[0], PANEL_WIDTH, 3), dtype=np.uint8)
-
-    # --- 버튼 그리기 (수정된 텍스트 위치) ---
-<<<<<<< HEAD
-    text_y_offset = 28  # 32 -> 28
-    cv2.rectangle(ui_panel, (BUTTON_X_OFFSET, BUTTON_Y_START),
-                  (BUTTON_X_OFFSET + BUTTON_WIDTH, BUTTON_Y_START + BUTTON_HEIGHT),
-                  (0, 150, 0) if not timer_running else (50, 50, 50), -1)
-    cv2.putText(ui_panel, 'Start Timer', (BUTTON_X_OFFSET + 70, BUTTON_Y_START + text_y_offset),
-                cv2.FONT_HERSHEY_SIMPLEX, 0.7, (255, 255, 255), 2)
-
-    stop_y = BUTTON_Y_START + BUTTON_SPACING
-    cv2.rectangle(ui_panel, (BUTTON_X_OFFSET, stop_y), (BUTTON_X_OFFSET + BUTTON_WIDTH, stop_y + BUTTON_HEIGHT),
-                  (0, 0, 150) if timer_running else (50, 50, 50), -1)
-    cv2.putText(ui_panel, 'Stop Timer', (BUTTON_X_OFFSET + 75, stop_y + text_y_offset), cv2.FONT_HERSHEY_SIMPLEX, 0.7,
-                (255, 255, 255), 2)
-
-    alarm_y = BUTTON_Y_START + 2 * BUTTON_SPACING
-    cv2.rectangle(ui_panel, (BUTTON_X_OFFSET, alarm_y), (BUTTON_X_OFFSET + BUTTON_WIDTH, alarm_y + BUTTON_HEIGHT),
-                  (0, 180, 0) if alarm_enabled else (50, 50, 180), -1)
-    cv2.putText(ui_panel, f"Alarm (Sound): {'ON' if alarm_enabled else 'OFF'}",
-                (BUTTON_X_OFFSET + 30, alarm_y + text_y_offset), cv2.FONT_HERSHEY_SIMPLEX, 0.6, (255, 255, 255), 2)
-
-    toast_y = BUTTON_Y_START + 3 * BUTTON_SPACING
-    cv2.rectangle(ui_panel, (BUTTON_X_OFFSET, toast_y), (BUTTON_X_OFFSET + BUTTON_WIDTH, toast_y + BUTTON_HEIGHT),
-                  (0, 180, 100) if toast_alarm_enabled else (80, 50, 50), -1)
-    cv2.putText(ui_panel, f"Toast Alarm: {'ON' if toast_alarm_enabled else 'OFF'}",
-                (BUTTON_X_OFFSET + 50, toast_y + text_y_offset), cv2.FONT_HERSHEY_SIMPLEX, 0.6, (255, 255, 255), 2)
-
-    save_y = BUTTON_Y_START + 4 * BUTTON_SPACING
-    save_color = (180, 100, 0) if show_results else (50, 50, 50)
-    cv2.rectangle(ui_panel, (BUTTON_X_OFFSET, save_y), (BUTTON_X_OFFSET + BUTTON_WIDTH, save_y + BUTTON_HEIGHT),
-                  save_color, -1)
-    cv2.putText(ui_panel, 'Save to Excel', (BUTTON_X_OFFSET + 55, save_y + text_y_offset), cv2.FONT_HERSHEY_SIMPLEX,
-                0.7, (255, 255, 255), 2)
-=======
-    text_y_offset = 28 # 32 -> 28
-    cv2.rectangle(ui_panel, (BUTTON_X_OFFSET, BUTTON_Y_START), (BUTTON_X_OFFSET + BUTTON_WIDTH, BUTTON_Y_START + BUTTON_HEIGHT), (0, 150, 0) if not timer_running else (50, 50, 50), -1)
-    cv2.putText(ui_panel, 'Start Timer', (BUTTON_X_OFFSET + 70, BUTTON_Y_START + text_y_offset), cv2.FONT_HERSHEY_SIMPLEX, 0.7, (255, 255, 255), 2)
-    
-    stop_y = BUTTON_Y_START + BUTTON_SPACING
-    cv2.rectangle(ui_panel, (BUTTON_X_OFFSET, stop_y), (BUTTON_X_OFFSET + BUTTON_WIDTH, stop_y + BUTTON_HEIGHT), (0, 0, 150) if timer_running else (50, 50, 50), -1)
-    cv2.putText(ui_panel, 'Stop Timer', (BUTTON_X_OFFSET + 75, stop_y + text_y_offset), cv2.FONT_HERSHEY_SIMPLEX, 0.7, (255, 255, 255), 2)
-    
-    alarm_y = BUTTON_Y_START + 2 * BUTTON_SPACING
-    cv2.rectangle(ui_panel, (BUTTON_X_OFFSET, alarm_y), (BUTTON_X_OFFSET + BUTTON_WIDTH, alarm_y + BUTTON_HEIGHT), (0, 180, 0) if alarm_enabled else (50, 50, 180), -1)
-    cv2.putText(ui_panel, f"Alarm (Sound): {'ON' if alarm_enabled else 'OFF'}", (BUTTON_X_OFFSET + 30, alarm_y + text_y_offset), cv2.FONT_HERSHEY_SIMPLEX, 0.6, (255, 255, 255), 2)
-
-    toast_y = BUTTON_Y_START + 3 * BUTTON_SPACING
-    cv2.rectangle(ui_panel, (BUTTON_X_OFFSET, toast_y), (BUTTON_X_OFFSET + BUTTON_WIDTH, toast_y + BUTTON_HEIGHT), (0, 180, 100) if toast_alarm_enabled else (80, 50, 50), -1)
-    cv2.putText(ui_panel, f"Toast Alarm: {'ON' if toast_alarm_enabled else 'OFF'}", (BUTTON_X_OFFSET + 50, toast_y + text_y_offset), cv2.FONT_HERSHEY_SIMPLEX, 0.6, (255, 255, 255), 2)
-
-    save_y = BUTTON_Y_START + 4 * BUTTON_SPACING
-    save_color = (180, 100, 0) if show_results else (50, 50, 50)
-    cv2.rectangle(ui_panel, (BUTTON_X_OFFSET, save_y), (BUTTON_X_OFFSET + BUTTON_WIDTH, save_y + BUTTON_HEIGHT), save_color, -1)
-    cv2.putText(ui_panel, 'Save to Excel', (BUTTON_X_OFFSET + 55, save_y + text_y_offset), cv2.FONT_HERSHEY_SIMPLEX, 0.7, (255, 255, 255), 2)
->>>>>>> d9634c1e
-
-    y_pos = save_y + BUTTON_HEIGHT + 25
-
-    # (이하 UI 로직은 기존과 동일)
-<<<<<<< HEAD
-    cv2.putText(ui_panel, "Real-time Analysis", (BUTTON_X_OFFSET, y_pos), cv2.FONT_HERSHEY_SIMPLEX, 0.55, (255, 255, 0),
-                1)
-    y_pos += 25
-    cv2.putText(ui_panel, f"Posture Score: {posture_score:.2f}", (BUTTON_X_OFFSET, y_pos), cv2.FONT_HERSHEY_SIMPLEX,
-                0.5, (255, 255, 255), 1)
-    y_pos += 25
-    cv2.putText(ui_panel, f"Neck Tilt: {neck_tilt:.2f}", (BUTTON_X_OFFSET, y_pos), cv2.FONT_HERSHEY_SIMPLEX, 0.5,
-                (255, 255, 255), 1)
-    if time.time() - save_feedback_time < 3.0:
-        y_pos += 25
-        cv2.putText(ui_panel, save_feedback_text, (BUTTON_X_OFFSET, y_pos), cv2.FONT_HERSHEY_SIMPLEX, 0.5,
-                    (0, 255, 255), 1)
-    if show_results:
-        y_pos += 20
-        cv2.putText(ui_panel, "Final Results", (BUTTON_X_OFFSET, y_pos), cv2.FONT_HERSHEY_SIMPLEX, 0.55, (255, 255, 0),
-                    1)
-        y_pos += 25
-        cv2.putText(ui_panel, f"Bad Posture: {format_time_str(posture_timer.forward_neck_time)}",
-                    (BUTTON_X_OFFSET, y_pos), cv2.FONT_HERSHEY_SIMPLEX, 0.5, (0, 100, 255), 1)
-        y_pos += 20
-        cv2.putText(ui_panel, f"Total Time:  {format_time_str(posture_timer.total_time)}", (BUTTON_X_OFFSET, y_pos),
-                    cv2.FONT_HERSHEY_SIMPLEX, 0.5, (255, 255, 255), 1)
-        y_pos += 30
-        cv2.putText(ui_panel, "Bad Posture Log (Last 5)", (BUTTON_X_OFFSET, y_pos), cv2.FONT_HERSHEY_SIMPLEX, 0.5,
-                    (255, 255, 0), 1)
-=======
-    cv2.putText(ui_panel, "Real-time Analysis", (BUTTON_X_OFFSET, y_pos), cv2.FONT_HERSHEY_SIMPLEX, 0.55, (255, 255, 0), 1)
-    y_pos += 25
-    cv2.putText(ui_panel, f"Posture Score: {posture_score:.2f}", (BUTTON_X_OFFSET, y_pos), cv2.FONT_HERSHEY_SIMPLEX, 0.5, (255, 255, 255), 1)
-    y_pos += 25
-    cv2.putText(ui_panel, f"Neck Tilt: {neck_tilt:.2f}", (BUTTON_X_OFFSET, y_pos), cv2.FONT_HERSHEY_SIMPLEX, 0.5, (255, 255, 255), 1)
-    if time.time() - save_feedback_time < 3.0:
-        y_pos += 25
-        cv2.putText(ui_panel, save_feedback_text, (BUTTON_X_OFFSET, y_pos), cv2.FONT_HERSHEY_SIMPLEX, 0.5, (0, 255, 255), 1)
-    if show_results:
-        y_pos += 20
-        cv2.putText(ui_panel, "Final Results", (BUTTON_X_OFFSET, y_pos), cv2.FONT_HERSHEY_SIMPLEX, 0.55, (255, 255, 0), 1)
-        y_pos += 25
-        cv2.putText(ui_panel, f"Bad Posture: {format_time_str(posture_timer.forward_neck_time)}", (BUTTON_X_OFFSET, y_pos), cv2.FONT_HERSHEY_SIMPLEX, 0.5, (0, 100, 255), 1)
-        y_pos += 20
-        cv2.putText(ui_panel, f"Total Time:  {format_time_str(posture_timer.total_time)}", (BUTTON_X_OFFSET, y_pos), cv2.FONT_HERSHEY_SIMPLEX, 0.5, (255, 255, 255), 1)
-        y_pos += 30
-        cv2.putText(ui_panel, "Bad Posture Log (Last 5)", (BUTTON_X_OFFSET, y_pos), cv2.FONT_HERSHEY_SIMPLEX, 0.5, (255, 255, 0), 1)
->>>>>>> d9634c1e
-        y_pos += 20
-        for i, (start, end) in enumerate(posture_timer.bad_posture_log[-5:]):
-            duration = end - start
-            start_str = datetime.fromtimestamp(start).strftime('%H:%M:%S')
-<<<<<<< HEAD
-            cv2.putText(ui_panel, f"{start_str} ({duration:.1f}s)", (BUTTON_X_OFFSET, y_pos + i * 18),
-                        cv2.FONT_HERSHEY_SIMPLEX, 0.45, (255, 255, 255), 1)
-    else:
-        y_pos_bottom = frame.shape[0] - 80
-        cv2.putText(ui_panel, "--- Calibration ---", (BUTTON_X_OFFSET, y_pos_bottom), cv2.FONT_HERSHEY_SIMPLEX, 0.55,
-                    (255, 255, 0), 1)
-        y_pos_bottom += 25
-        if not calibrated:
-            cv2.putText(ui_panel, "Press 'c' to calibrate", (BUTTON_X_OFFSET, y_pos_bottom), cv2.FONT_HERSHEY_SIMPLEX,
-                        0.5, (255, 255, 255), 1)
-        else:
-            cv2.putText(ui_panel, "Calibrated! (Press 'c')", (BUTTON_X_OFFSET, y_pos_bottom), cv2.FONT_HERSHEY_SIMPLEX,
-                        0.5, (0, 255, 0), 1)
-        y_pos_bottom += 25
-        cv2.putText(ui_panel, f"FPS: {fps:.1f}", (BUTTON_X_OFFSET, y_pos_bottom), cv2.FONT_HERSHEY_SIMPLEX, 0.5,
-                    (255, 255, 255), 1)
-    return cv2.hconcat([frame, ui_panel])
-
-=======
-            cv2.putText(ui_panel, f"{start_str} ({duration:.1f}s)", (BUTTON_X_OFFSET, y_pos + i*18), cv2.FONT_HERSHEY_SIMPLEX, 0.45, (255, 255, 255), 1)
-    else:
-        y_pos_bottom = frame.shape[0] - 80
-        cv2.putText(ui_panel, "--- Calibration ---", (BUTTON_X_OFFSET, y_pos_bottom), cv2.FONT_HERSHEY_SIMPLEX, 0.55, (255, 255, 0), 1)
-        y_pos_bottom += 25
-        if not calibrated:
-            cv2.putText(ui_panel, "Press 'c' to calibrate", (BUTTON_X_OFFSET, y_pos_bottom), cv2.FONT_HERSHEY_SIMPLEX, 0.5, (255, 255, 255), 1)
-        else:
-            cv2.putText(ui_panel, "Calibrated! (Press 'c')", (BUTTON_X_OFFSET, y_pos_bottom), cv2.FONT_HERSHEY_SIMPLEX, 0.5, (0, 255, 0), 1)
-        y_pos_bottom += 25
-        cv2.putText(ui_panel, f"FPS: {fps:.1f}", (BUTTON_X_OFFSET, y_pos_bottom), cv2.FONT_HERSHEY_SIMPLEX, 0.5, (255, 255, 255), 1)
-    return cv2.hconcat([frame, ui_panel])
->>>>>>> d9634c1e
-
-def main():
-    global posture_score, neck_tilt, calibrated, timer_running, alarm_enabled, toast_alarm_enabled, show_results
-    global calibrated_chin_shoulder_dist, calibrated_shoulder_width_px, calibrated_neck_tilt_offset
-<<<<<<< HEAD
-
-    toaster = ToastNotifier()
-    icon_path = "posture_alert.ico" if os.path.exists("posture_alert.ico") else None
-    VIDEO_SOURCE = 0;
-    player = None;
-    _alarm_local = None
-
-    last_notification_time = 0
-    NOTIFICATION_COOLDOWN = 5
-
-=======
-    
-    toaster = ToastNotifier()
-    icon_path = "posture_alert.ico" if os.path.exists("posture_alert.ico") else None
-    VIDEO_SOURCE = 0; player = None; _alarm_local = None
-    
-    last_notification_time = 0
-    NOTIFICATION_COOLDOWN = 5
-
->>>>>>> d9634c1e
-    try:
+        # === 알람 준비 ===
         _alarm_local = AlarmPlayer(_find_alarm_path())
         _alarm_local_on = False
+
         player = VideoPlayer(source=VIDEO_SOURCE, flip=True, fps=30, width=960, height=540)
         player.start()
-<<<<<<< HEAD
-
-=======
-        
->>>>>>> d9634c1e
+
         title = "AI Front Posture Analysis"
         cv2.namedWindow(title, cv2.WINDOW_AUTOSIZE)
         cv2.setMouseCallback(title, on_mouse_click)
+
         last_time = time.time()
 
         while True:
             frame = player.next()
-            if frame is None: break
-<<<<<<< HEAD
-
-=======
-            
->>>>>>> d9634c1e
+            if frame is None:
+                break
+
             current_time = time.time()
             delta_time = current_time - last_time
             last_time = current_time
             fps = 1 / delta_time if delta_time > 0 else 0
+
             rgb_frame = cv2.cvtColor(frame, cv2.COLOR_BGR2RGB)
             results = pose.process(rgb_frame)
-            is_bad_posture = False
 
             if results.pose_landmarks:
-<<<<<<< HEAD
-                mp_drawing.draw_landmarks(frame, results.pose_landmarks, mp_pose.POSE_CONNECTIONS,
-                                          landmark_drawing_spec=mp_drawing_styles.get_default_pose_landmarks_style())
                 landmarks = results.pose_landmarks.landmark
-                ls, rs, ml, mr, nose = (
-                landmarks[mp_pose.PoseLandmark.LEFT_SHOULDER], landmarks[mp_pose.PoseLandmark.RIGHT_SHOULDER],
-                landmarks[mp_pose.PoseLandmark.MOUTH_LEFT], landmarks[mp_pose.PoseLandmark.MOUTH_RIGHT],
-                landmarks[mp_pose.PoseLandmark.NOSE])
-
-                if all(lm.visibility > 0.7 for lm in [ls, rs, ml, mr, nose]):
-                    h, w, _ = frame.shape
-                    shoulder_mid_x, shoulder_mid_y = int((ls.x + rs.x) / 2 * w), int((ls.y + rs.y) / 2 * h)
-                    nose_x, nose_y = int(nose.x * w), int(nose.y * h)
-=======
-                mp_drawing.draw_landmarks(frame, results.pose_landmarks, mp_pose.POSE_CONNECTIONS, landmark_drawing_spec=mp_drawing_styles.get_default_pose_landmarks_style())
+                left_shoulder = landmarks[mp_pose.PoseLandmark.LEFT_SHOULDER]
+                right_shoulder = landmarks[mp_pose.PoseLandmark.RIGHT_SHOULDER]
+                mouth_left = landmarks[mp_pose.PoseLandmark.MOUTH_LEFT]
+                mouth_right = landmarks[mp_pose.PoseLandmark.MOUTH_RIGHT]
+                nose = landmarks[mp_pose.PoseLandmark.NOSE]
+
+                if all(lm.visibility > 0.7 for lm in [left_shoulder, right_shoulder, mouth_left, mouth_right, nose]):
+                    frame_height, frame_width, _ = frame.shape
+                    shoulder_y = (left_shoulder.y + right_shoulder.y) / 2
+                    chin_y = (mouth_left.y + mouth_right.y) / 2
+                    distance = abs(shoulder_y - chin_y)
+
+                    min_dist, max_dist = 0.08, 0.15
+                    if calibrated:
+                        current_shoulder_width_px = abs((left_shoulder.x - right_shoulder.x) * frame_width)
+                        if calibrated_shoulder_width_px > 0:
+                            scale_factor = current_shoulder_width_px / calibrated_shoulder_width_px
+                            adjusted_ideal_dist = calibrated_chin_shoulder_dist * scale_factor
+                            max_dist = adjusted_ideal_dist
+                            min_dist = adjusted_ideal_dist * 0.7
+
+                    posture_score = max(0, min((distance - min_dist) / (max_dist - min_dist + 1e-6), 1))
+                    red_color, green_color = 255 * (1 - posture_score), 255 * posture_score
+                    shoulder_color = (0, green_color, red_color)
+
+                    left_shoulder_px = (int(left_shoulder.x * frame_width), int(left_shoulder.y * frame_height))
+                    right_shoulder_px = (int(right_shoulder.x * frame_width), int(right_shoulder.y * frame_height))
+                    cv2.line(frame, left_shoulder_px, right_shoulder_px, shoulder_color, 3)
+
+                    shoulder_mid_x = (left_shoulder.x + right_shoulder.x) / 2
+                    neck_tilt = (nose.x - shoulder_mid_x) - calibrated_neck_tilt_offset
+
+                    max_tilt_threshold = 0.08
+                    tilt_ratio = max(0, 1 - (abs(neck_tilt) / max_tilt_threshold))
+                    tilt_color = (0, 255 * tilt_ratio, 255 * (1 - tilt_ratio))
+
+                    nose_px = (int(nose.x * frame_width), int(nose.y * frame_height))
+                    shoulder_mid_px = (int(shoulder_mid_x * frame_width), int(shoulder_y * frame_height))
+                    cv2.line(frame, nose_px, shoulder_mid_px, tilt_color, 2)
+
+                    if posture_score < 0.9 or abs(neck_tilt) > max_tilt_threshold / 2:
+                        posture_timer.add_forward_neck_time(delta_time)
+
+                    # --- 통합 알람 로직 ---
+                    should_alarm = calibrated and posture_score < 0.9
+                    is_minimized = cv2.getWindowProperty(title, cv2.WND_PROP_VISIBLE) < 1
+
+                    # 1. 소리 알람 로직
+                    if should_alarm:
+                        if not _alarm_local_on and _alarm_local:
+                            _alarm_local.start()
+                            _alarm_local_on = True
+                    else:
+                        if _alarm_local_on and _alarm_local:
+                            _alarm_local.stop()
+                            _alarm_local_on = False
+
+                    # 2. 화면 오버레이 알림 로직
+            print(f"[Main Loop] should_alarm: {should_alarm}, is_minimized: {is_minimized}")
+            print(f"[Main Loop] calibrated: {calibrated}, posture_score: {posture_score:.2f}")
+            print(
+                f"[Main Loop] cv2.getWindowProperty(title, cv2.WND_PROP_VISIBLE): {cv2.getWindowProperty(title, cv2.WND_PROP_VISIBLE)}")
+            if should_alarm and is_minimized:
+                print("[Main Loop] Calling notification_manager.show()")
+                notification_manager.show()
+            else:
+                print("[Main Loop] Calling notification_manager.hide()")
+                notification_manager.hide()
+
+    except KeyboardInterrupt:
+        print("Interrupted")
+    except RuntimeError as e:
+        print(e)
+    finally:
+        if player is not None:
+            player.stop()
+        if _alarm_local is not None:
+            _alarm_local.quit()
+
+        # === (추가) 알림 관리자 종료 ===
+        print("[Main Loop] Calling notification_manager.quit()")
+        notification_manager.quit()
+
+        pose.close()
+        cv2.destroyAllWindows()
+
+
+def main():
+    global posture_score, neck_tilt
+    global calibrated, calibrated_chin_shoulder_dist, calibrated_shoulder_width_px, calibrated_neck_tilt_offset, calibration_feedback_text, calibration_feedback_time
+
+    # === (추가) 알림 관리자 시작 ===
+    notification_manager = NotificationManager()
+    print("NotificationManager initialized.")
+
+    VIDEO_SOURCE = 0
+    player = None
+    _alarm_local = None
+
+    try:
+        # === 알람 준비 ===
+        _alarm_local = AlarmPlayer(_find_alarm_path())
+        _alarm_local_on = False
+
+        player = VideoPlayer(source=VIDEO_SOURCE, flip=True, fps=30, width=960, height=540)
+        player.start()
+
+        title = "AI Front Posture Analysis"
+        cv2.namedWindow(title, cv2.WINDOW_AUTOSIZE)
+        cv2.setMouseCallback(title, on_mouse_click)
+
+        last_time = time.time()
+
+        while True:
+            frame = player.next()
+            if frame is None:
+                break
+
+            current_time = time.time()
+            delta_time = current_time - last_time
+            last_time = current_time
+            fps = 1 / delta_time if delta_time > 0 else 0
+
+            rgb_frame = cv2.cvtColor(frame, cv2.COLOR_BGR2RGB)
+            results = pose.process(rgb_frame)
+
+            if results.pose_landmarks:
                 landmarks = results.pose_landmarks.landmark
-                ls, rs, ml, mr, nose = (landmarks[mp_pose.PoseLandmark.LEFT_SHOULDER], landmarks[mp_pose.PoseLandmark.RIGHT_SHOULDER],
-                                       landmarks[mp_pose.PoseLandmark.MOUTH_LEFT], landmarks[mp_pose.PoseLandmark.MOUTH_RIGHT],
-                                       landmarks[mp_pose.PoseLandmark.NOSE])
-                
-                if all(lm.visibility > 0.7 for lm in [ls, rs, ml, mr, nose]):
-                    h, w, _ = frame.shape
-                    shoulder_mid_x, shoulder_mid_y = int((ls.x + rs.x)/2*w), int((ls.y + rs.y)/2*h)
-                    nose_x, nose_y = int(nose.x*w), int(nose.y*h)
->>>>>>> d9634c1e
-                    shoulder_mid_x_norm = (ls.x + rs.x) / 2
-                    neck_tilt = (nose.x - shoulder_mid_x_norm) - calibrated_neck_tilt_offset
-                    max_tilt = 0.08
-                    tilt_ratio = max(0, 1 - (abs(neck_tilt) / max_tilt))
+                left_shoulder = landmarks[mp_pose.PoseLandmark.LEFT_SHOULDER]
+                right_shoulder = landmarks[mp_pose.PoseLandmark.RIGHT_SHOULDER]
+                mouth_left = landmarks[mp_pose.PoseLandmark.MOUTH_LEFT]
+                mouth_right = landmarks[mp_pose.PoseLandmark.MOUTH_RIGHT]
+                nose = landmarks[mp_pose.PoseLandmark.NOSE]
+
+                if all(lm.visibility > 0.7 for lm in [left_shoulder, right_shoulder, mouth_left, mouth_right, nose]):
+                    frame_height, frame_width, _ = frame.shape
+                    shoulder_y = (left_shoulder.y + right_shoulder.y) / 2
+                    chin_y = (mouth_left.y + mouth_right.y) / 2
+                    distance = abs(shoulder_y - chin_y)
+
+                    min_dist, max_dist = 0.08, 0.15
+                    if calibrated:
+                        current_shoulder_width_px = abs((left_shoulder.x - right_shoulder.x) * frame_width)
+                        if calibrated_shoulder_width_px > 0:
+                            scale_factor = current_shoulder_width_px / calibrated_shoulder_width_px
+                            adjusted_ideal_dist = calibrated_chin_shoulder_dist * scale_factor
+                            max_dist = adjusted_ideal_dist
+                            min_dist = adjusted_ideal_dist * 0.7
+
+                    posture_score = max(0, min((distance - min_dist) / (max_dist - min_dist + 1e-6), 1))
+                    red_color, green_color = 255 * (1 - posture_score), 255 * posture_score
+                    shoulder_color = (0, green_color, red_color)
+
+                    left_shoulder_px = (int(left_shoulder.x * frame_width), int(left_shoulder.y * frame_height))
+                    right_shoulder_px = (int(right_shoulder.x * frame_width), int(right_shoulder.y * frame_height))
+                    cv2.line(frame, left_shoulder_px, right_shoulder_px, shoulder_color, 3)
+
+                    shoulder_mid_x = (left_shoulder.x + right_shoulder.x) / 2
+                    neck_tilt = (nose.x - shoulder_mid_x) - calibrated_neck_tilt_offset
+
+                    max_tilt_threshold = 0.08
+                    tilt_ratio = max(0, 1 - (abs(neck_tilt) / max_tilt_threshold))
                     tilt_color = (0, 255 * tilt_ratio, 255 * (1 - tilt_ratio))
-                    cv2.line(frame, (nose_x, nose_y), (shoulder_mid_x, shoulder_mid_y), tilt_color, 2)
-<<<<<<< HEAD
-                    shoulder_y_norm, chin_y_norm = (ls.y + rs.y) / 2, (ml.y + mr.y) / 2
-=======
-                    shoulder_y_norm, chin_y_norm = (ls.y + rs.y)/2, (ml.y + mr.y)/2
->>>>>>> d9634c1e
-                    dist_norm = abs(shoulder_y_norm - chin_y_norm)
-                    min_dist, max_dist = 0.08, 0.15
-                    if calibrated and calibrated_shoulder_width_px is not None and calibrated_shoulder_width_px > 0:
-                        scale = abs((ls.x - rs.x) * w) / calibrated_shoulder_width_px
-                        adj_dist = calibrated_chin_shoulder_dist * scale
-                        max_dist, min_dist = adj_dist, adj_dist * 0.7
-                    posture_score = max(0, min((dist_norm - min_dist) / (max_dist - min_dist + 1e-6), 1))
-<<<<<<< HEAD
-                    ls_px, rs_px = (int(ls.x * w), int(ls.y * h)), (int(rs.x * w), int(rs.y * h))
-                    cv2.line(frame, ls_px, rs_px, (0, 255 * posture_score, 255 * (1 - posture_score)), 3)
-=======
-                    ls_px, rs_px = (int(ls.x*w), int(ls.y*h)), (int(rs.x*w), int(rs.y*h))
-                    cv2.line(frame, ls_px, rs_px, (0, 255*posture_score, 255*(1-posture_score)), 3)
->>>>>>> d9634c1e
-                    if posture_score < 0.9 or abs(neck_tilt) > max_tilt / 2:
-                        is_bad_posture = True
-                        if timer_running: posture_timer.add_forward_neck_time(delta_time)
-
-            if timer_running: posture_timer.update_posture_status(is_bad_posture, current_time)
-
-            time_since_last_notification = current_time - last_notification_time
-<<<<<<< HEAD
-            if timer_running and toast_alarm_enabled and is_bad_posture and (
-                    time_since_last_notification > NOTIFICATION_COOLDOWN):
-                print(f"자세 나쁨 감지 ({NOTIFICATION_COOLDOWN}초 경과). Windows 알림을 보냅니다.")
-                toaster.show_toast(
-                    "자세 경고!!!!!!",
-=======
-            if timer_running and toast_alarm_enabled and is_bad_posture and (time_since_last_notification > NOTIFICATION_COOLDOWN):
-                print(f"자세 나쁨 감지 ({NOTIFICATION_COOLDOWN}초 경과). Windows 알림을 보냅니다.")
-                toaster.show_toast(
-                    "자세 경고 🧘",
->>>>>>> d9634c1e
-                    "자세가 좋지 않습니다. 허리를 펴고 스트레칭을 해보세요!",
-                    icon_path=icon_path,
-                    duration=None,
-                    threaded=True
-                )
-                last_notification_time = current_time
-<<<<<<< HEAD
-
-            should_alarm_sound = timer_running and alarm_enabled and is_bad_posture
-            if should_alarm_sound and not _alarm_local_on:
-                _alarm_local.start(); _alarm_local_on = True
-            elif not should_alarm_sound and _alarm_local_on:
-                _alarm_local.stop(); _alarm_local_on = False
-
-=======
-            
-            should_alarm_sound = timer_running and alarm_enabled and is_bad_posture
-            if should_alarm_sound and not _alarm_local_on: _alarm_local.start(); _alarm_local_on = True
-            elif not should_alarm_sound and _alarm_local_on: _alarm_local.stop(); _alarm_local_on = False
-            
->>>>>>> d9634c1e
+
+                    nose_px = (int(nose.x * frame_width), int(nose.y * frame_height))
+                    shoulder_mid_px = (int(shoulder_mid_x * frame_width), int(shoulder_y * frame_height))
+                    cv2.line(frame, nose_px, shoulder_mid_px, tilt_color, 2)
+
+                    if posture_score < 0.9 or abs(neck_tilt) > max_tilt_threshold / 2:
+                        posture_timer.add_forward_neck_time(delta_time)
+
+                    # --- 통합 알람 로직 ---
+                    should_alarm = calibrated and posture_score < 0.9
+                    is_minimized = cv2.getWindowProperty(title, cv2.WND_PROP_VISIBLE) < 1
+
+                    # 1. 소리 알람 로직
+                    if should_alarm:
+                        if not _alarm_local_on and _alarm_local:
+                            _alarm_local.start()
+                            _alarm_local_on = True
+                    else:
+                        if _alarm_local_on and _alarm_local:
+                            _alarm_local.stop()
+                            _alarm_local_on = False
+
+                    # 2. 화면 오버레이 알림 로직
+                    if should_alarm and is_minimized:
+                        notification_manager.show()
+                    else:
+                        notification_manager.hide()
+
             display_frame = draw_ui(frame, fps)
             cv2.imshow(title, display_frame)
-            
+
             key = cv2.waitKey(1) & 0xFF
-            if key in [ord('q'), 27]: break
+            if key == ord('q') or key == 27:
+                break
+
             if key == ord('c'):
-<<<<<<< HEAD
-                if results.pose_landmarks and all(landmarks[i].visibility > 0.7 for i in [11, 12, 9, 10, 0]):
-                    calibrated_chin_shoulder_dist = abs(
-                        ((landmarks[11].y + landmarks[12].y) / 2) - ((landmarks[9].y + landmarks[10].y) / 2))
-                    calibrated_shoulder_width_px = abs((landmarks[11].x - landmarks[12].x) * frame.shape[1])
-                    calibrated_neck_tilt_offset = landmarks[0].x - (landmarks[11].x + landmarks[12].x) / 2
-                    calibrated = True;
-                    print("캘리브레이션 완료!")
+                if results.pose_landmarks:
+                    landmarks = results.pose_landmarks.landmark
+                    if all(landmarks[i].visibility > 0.7 for i in [11, 12, 9, 10]):
+                        left_shoulder = landmarks[mp_pose.PoseLandmark.LEFT_SHOULDER]
+                        right_shoulder = landmarks[mp_pose.PoseLandmark.RIGHT_SHOULDER]
+                        mouth_left = landmarks[mp_pose.PoseLandmark.MOUTH_LEFT]
+                        mouth_right = landmarks[mp_pose.PoseLandmark.MOUTH_RIGHT]
+
+                        shoulder_y = (left_shoulder.y + right_shoulder.y) / 2
+                        chin_y = (mouth_left.y + mouth_right.y) / 2
+                        calibrated_chin_shoulder_dist = abs(shoulder_y - chin_y)
+
+                        h, w, _ = frame.shape
+                        l_s_px = left_shoulder.x * w
+                        r_s_px = right_shoulder.x * w
+                        calibrated_shoulder_width_px = abs(l_s_px - r_s_px)
+
+                        nose = landmarks[mp_pose.PoseLandmark.NOSE]
+                        calibrated_neck_tilt_offset = nose.x - (left_shoulder.x + right_shoulder.x) / 2
+                        calibrated = True
+                        calibration_feedback_text = "Calibrated!"
+                    else:
+                        calibration_feedback_text = "Cannot see face/shoulders clearly."
                 else:
-                    print("캘리브레이션 실패: 얼굴과 어깨를 정면으로 보여주세요.")
-
-    except Exception as e:
-        print(f"오류 발생: {e}")
-=======
-                if results.pose_landmarks and all(landmarks[i].visibility > 0.7 for i in [11,12,9,10,0]):
-                    calibrated_chin_shoulder_dist = abs(((landmarks[11].y+landmarks[12].y)/2)-((landmarks[9].y+landmarks[10].y)/2))
-                    calibrated_shoulder_width_px = abs((landmarks[11].x-landmarks[12].x)*frame.shape[1])
-                    calibrated_neck_tilt_offset = landmarks[0].x - (landmarks[11].x+landmarks[12].x)/2
-                    calibrated = True; print("캘리브레이션 완료!")
-                else: print("캘리브레이션 실패: 얼굴과 어깨를 정면으로 보여주세요.")
-
-    except Exception as e: print(f"오류 발생: {e}")
->>>>>>> d9634c1e
+                    calibration_feedback_text = "No person detected."
+                calibration_feedback_time = time.time()
+
+    except KeyboardInterrupt:
+        print("Interrupted")
+    except RuntimeError as e:
+        print(e)
     finally:
-        if player: player.stop()
-        if _alarm_local: _alarm_local.quit()
+        if player is not None:
+            player.stop()
+        if _alarm_local is not None:
+            _alarm_local.quit()
+
+        # === (추가) 알림 관리자 종료 ===
+        notification_manager.quit()
+
         pose.close()
         cv2.destroyAllWindows()
 
+
 if __name__ == '__main__':
     main()